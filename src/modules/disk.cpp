#include "modules/disk.hpp"

using namespace waybar::util;

waybar::modules::Disk::Disk(const std::string& id, const Json::Value& config)
    : ALabel(config, "disk", id, "{}%", 30)
    , path_("/")
{
  thread_ = [this] {
    dp.emit();
    thread_.sleep_for(interval_);
  };
  if (config["path"].isString()) {
    path_ = config["path"].asString();
  }
}

auto waybar::modules::Disk::update() -> void {
  struct statvfs /* {
      unsigned long  f_bsize;    // filesystem block size
      unsigned long  f_frsize;   // fragment size
      fsblkcnt_t     f_blocks;   // size of fs in f_frsize units
      fsblkcnt_t     f_bfree;    // # free blocks
      fsblkcnt_t     f_bavail;   // # free blocks for unprivileged users
      fsfilcnt_t     f_files;    // # inodes
      fsfilcnt_t     f_ffree;    // # free inodes
      fsfilcnt_t     f_favail;   // # free inodes for unprivileged users
      unsigned long  f_fsid;     // filesystem ID
      unsigned long  f_flag;     // mount flags
      unsigned long  f_namemax;  // maximum filename length
  }; */ stats;
  int err = statvfs(path_.c_str(), &stats);

  /* Conky options
    fs_bar - Bar that shows how much space is used
    fs_free - Free space on a file system
    fs_free_perc - Free percentage of space
    fs_size - File system size
    fs_used - File system used space
  */

  if (err != 0) {
    event_box_.hide();
    return;
  }

  auto free = pow_format(stats.f_bavail * stats.f_frsize, "B", true);
  auto used = pow_format((stats.f_blocks - stats.f_bfree) * stats.f_frsize, "B", true);
  auto total = pow_format(stats.f_blocks * stats.f_frsize, "B", true);
  auto percentage_used = (stats.f_blocks - stats.f_bavail) * 100 / stats.f_blocks;

  auto format = format_;
  auto state = getState(percentage_used);
  if (!state.empty() && config_["format-" + state].isString()) {
    format = config_["format-" + state].asString();
  }

  if (format.empty()) {
    event_box_.hide();
  } else {
    event_box_.show();
    label_.set_markup(fmt::format(format
        , stats.f_bavail * 100 / stats.f_blocks
        , fmt::arg("free", free)
        , fmt::arg("percentage_free", stats.f_bavail * 100 / stats.f_blocks)
        , fmt::arg("used", used)
        , fmt::arg("percentage_used", percentage_used)
        , fmt::arg("total", total)
        , fmt::arg("path", path_)
        ));
  }

<<<<<<< HEAD
  label_.set_markup(fmt::format(format_
      , stats.f_bavail * 100 / stats.f_blocks
      , fmt::arg("free", free)
      , fmt::arg("percentage_free", stats.f_bavail * 100 / stats.f_blocks)
      , fmt::arg("used", used)
      , fmt::arg("percentage_used", (stats.f_blocks - stats.f_bfree) * 100 / stats.f_blocks)
      , fmt::arg("total", total)
      , fmt::arg("path", path_)
      ));
=======
>>>>>>> 977d21b5
  if (tooltipEnabled()) {
    std::string tooltip_format = "{used} used out of {total} on {path} ({percentage_used}%)";
    if (config_["tooltip-format"].isString()) {
      tooltip_format = config_["tooltip-format"].asString();
    }
    label_.set_tooltip_text(fmt::format(tooltip_format
      , stats.f_bavail * 100 / stats.f_blocks
      , fmt::arg("free", free)
      , fmt::arg("percentage_free", stats.f_bavail * 100 / stats.f_blocks)
      , fmt::arg("used", used)
<<<<<<< HEAD
      , fmt::arg("percentage_used", (stats.f_blocks - stats.f_bfree) * 100 / stats.f_blocks)
=======
      , fmt::arg("percentage_used", percentage_used)
>>>>>>> 977d21b5
      , fmt::arg("total", total)
      , fmt::arg("path", path_)
      ));
  }
  // Call parent update
  ALabel::update();
}<|MERGE_RESOLUTION|>--- conflicted
+++ resolved
@@ -47,7 +47,7 @@
   auto free = pow_format(stats.f_bavail * stats.f_frsize, "B", true);
   auto used = pow_format((stats.f_blocks - stats.f_bfree) * stats.f_frsize, "B", true);
   auto total = pow_format(stats.f_blocks * stats.f_frsize, "B", true);
-  auto percentage_used = (stats.f_blocks - stats.f_bavail) * 100 / stats.f_blocks;
+  auto percentage_used = (stats.f_blocks - stats.f_bfree) * 100 / stats.f_blocks;
 
   auto format = format_;
   auto state = getState(percentage_used);
@@ -70,18 +70,6 @@
         ));
   }
 
-<<<<<<< HEAD
-  label_.set_markup(fmt::format(format_
-      , stats.f_bavail * 100 / stats.f_blocks
-      , fmt::arg("free", free)
-      , fmt::arg("percentage_free", stats.f_bavail * 100 / stats.f_blocks)
-      , fmt::arg("used", used)
-      , fmt::arg("percentage_used", (stats.f_blocks - stats.f_bfree) * 100 / stats.f_blocks)
-      , fmt::arg("total", total)
-      , fmt::arg("path", path_)
-      ));
-=======
->>>>>>> 977d21b5
   if (tooltipEnabled()) {
     std::string tooltip_format = "{used} used out of {total} on {path} ({percentage_used}%)";
     if (config_["tooltip-format"].isString()) {
@@ -92,11 +80,7 @@
       , fmt::arg("free", free)
       , fmt::arg("percentage_free", stats.f_bavail * 100 / stats.f_blocks)
       , fmt::arg("used", used)
-<<<<<<< HEAD
-      , fmt::arg("percentage_used", (stats.f_blocks - stats.f_bfree) * 100 / stats.f_blocks)
-=======
       , fmt::arg("percentage_used", percentage_used)
->>>>>>> 977d21b5
       , fmt::arg("total", total)
       , fmt::arg("path", path_)
       ));
