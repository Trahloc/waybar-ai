#include "modules/niri/workspaces.hpp"

#include <gtkmm/button.h>
#include <gtkmm/label.h>
#include <spdlog/spdlog.h>

namespace waybar::modules::niri {

Workspaces::Workspaces(const std::string &id, const Bar &bar, const Json::Value &config)
    : AModule(config, "workspaces", id, false, false), bar_(bar), box_(bar.orientation, 0) {
  box_.set_name("workspaces");
  if (!id.empty()) {
    box_.get_style_context()->add_class(id);
  }
  box_.get_style_context()->add_class(MODULE_CLASS);
  event_box_.add(box_);

  if (!gIPC) gIPC = std::make_unique<IPC>();

  gIPC->registerForIPC("WorkspacesChanged", this);
  gIPC->registerForIPC("WorkspaceActivated", this);
  gIPC->registerForIPC("WorkspaceActiveWindowChanged", this);
  gIPC->registerForIPC("WorkspaceUrgencyChanged", this);

  dp.emit();
}

Workspaces::~Workspaces() { gIPC->unregisterForIPC(this); }

void Workspaces::onEvent(const Json::Value &ev) { dp.emit(); }

void Workspaces::doUpdate() {
  auto ipcLock = gIPC->lockData();

  const auto alloutputs = config_["all-outputs"].asBool();
  std::vector<Json::Value> my_workspaces;
  const auto &workspaces = gIPC->workspaces();
  std::copy_if(workspaces.cbegin(), workspaces.cend(), std::back_inserter(my_workspaces),
               [&](const auto &ws) {
                 if (alloutputs) return true;
                 return ws["output"].asString() == bar_.output->name;
               });

  // Remove buttons for removed workspaces.
  for (auto it = buttons_.begin(); it != buttons_.end();) {
    auto ws = std::find_if(my_workspaces.begin(), my_workspaces.end(),
                           [it](const auto &ws) { return ws["id"].asUInt64() == it->first; });
    if (ws == my_workspaces.end()) {
      it = buttons_.erase(it);
    } else {
      ++it;
    }
  }

  // Add buttons for new workspaces, update existing ones.
  for (const auto &ws : my_workspaces) {
    auto bit = buttons_.find(ws["id"].asUInt64());
    auto &button = bit == buttons_.end() ? addButton(ws) : bit->second;
    auto style_context = button.get_style_context();

    if (ws["is_focused"].asBool())
      style_context->add_class("focused");
    else
      style_context->remove_class("focused");

    if (ws["is_active"].asBool())
      style_context->add_class("active");
    else
      style_context->remove_class("active");

    if (ws["is_urgent"].asBool())
      style_context->add_class("urgent");
    else
      style_context->remove_class("urgent");

    if (ws["output"]) {
      if (ws["output"].asString() == bar_.output->name)
        style_context->add_class("current_output");
      else
        style_context->remove_class("current_output");
    } else {
      style_context->remove_class("current_output");
    }

    if (ws["active_window_id"].isNull())
      style_context->add_class("empty");
    else
      style_context->remove_class("empty");

    std::string name;
    if (ws["name"]) {
      name = ws["name"].asString();
    } else {
      name = std::to_string(ws["idx"].asUInt());
    }
    button.set_name("niri-workspace-" + name);

    if (config_["format"].isString()) {
      auto format = config_["format"].asString();
      name = fmt::format(fmt::runtime(format), fmt::arg("icon", getIcon(name, ws)),
                         fmt::arg("value", name), fmt::arg("name", ws["name"].asString()),
                         fmt::arg("index", ws["idx"].asUInt()),
                         fmt::arg("output", ws["output"].asString()));
    }
    if (!config_["disable-markup"].asBool()) {
      static_cast<Gtk::Label *>(button.get_children()[0])->set_markup(name);
    } else {
      button.set_label(name);
    }

    if (config_["current-only"].asBool()) {
      const auto *property = alloutputs ? "is_focused" : "is_active";
      if (ws[property].asBool())
        button.show();
      else
        button.hide();
    } else {
      button.show();
    }
  }

  // Refresh the button order.
  for (auto it = my_workspaces.cbegin(); it != my_workspaces.cend(); ++it) {
    const auto &ws = *it;

    auto pos = ws["idx"].asUInt() - 1;
    if (alloutputs) pos = it - my_workspaces.cbegin();

    auto &button = buttons_[ws["id"].asUInt64()];
    box_.reorder_child(button, pos);
  }
}

void Workspaces::update() {
  doUpdate();
  AModule::update();
}

Gtk::Button &Workspaces::addButton(const Json::Value &ws) {
  std::string name;
  if (ws["name"]) {
    name = ws["name"].asString();
  } else {
    name = std::to_string(ws["idx"].asUInt());
  }

  auto pair = buttons_.emplace(ws["id"].asUInt64(), name);
  auto &&button = pair.first->second;
  box_.pack_start(button, false, false, 0);
  button.set_relief(Gtk::RELIEF_NONE);
  if (!config_["disable-click"].asBool()) {
    const auto id = ws["id"].asUInt64();
    button.signal_pressed().connect([=] {
      try {
        // {"Action":{"FocusWorkspace":{"reference":{"Id":1}}}}
        Json::Value request(Json::objectValue);
        auto &action = (request["Action"] = Json::Value(Json::objectValue));
        auto &focusWorkspace = (action["FocusWorkspace"] = Json::Value(Json::objectValue));
        auto &reference = (focusWorkspace["reference"] = Json::Value(Json::objectValue));
        reference["Id"] = id;

        IPC::send(request);
      } catch (const std::exception &e) {
        spdlog::error("Error switching workspace: {}", e.what());
      }
    });
  }
  return button;
}

std::string Workspaces::getIcon(const std::string &value, const Json::Value &ws) {
  const auto &icons = config_["format-icons"];
  if (!icons) return value;

<<<<<<< HEAD
  if (ws["is_urgent"].asBool() && icons["urgent"]) return icons["urgent"].asString();
=======
  if (ws["active_window_id"].isNull() && icons["empty"]) return icons["empty"].asString();
>>>>>>> 77b42105

  if (ws["is_focused"].asBool() && icons["focused"]) return icons["focused"].asString();

  if (ws["is_active"].asBool() && icons["active"]) return icons["active"].asString();

  if (ws["name"]) {
    const auto &name = ws["name"].asString();
    if (icons[name]) return icons[name].asString();
  }

  const auto idx = ws["idx"].asString();
  if (icons[idx]) return icons[idx].asString();

  if (icons["default"]) return icons["default"].asString();

  return value;
}

}  // namespace waybar::modules::niri<|MERGE_RESOLUTION|>--- conflicted
+++ resolved
@@ -172,11 +172,10 @@
   const auto &icons = config_["format-icons"];
   if (!icons) return value;
 
-<<<<<<< HEAD
+
   if (ws["is_urgent"].asBool() && icons["urgent"]) return icons["urgent"].asString();
-=======
+
   if (ws["active_window_id"].isNull() && icons["empty"]) return icons["empty"].asString();
->>>>>>> 77b42105
 
   if (ws["is_focused"].asBool() && icons["focused"]) return icons["focused"].asString();
 
