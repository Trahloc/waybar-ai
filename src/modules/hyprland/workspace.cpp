#include <json/value.h>
#include <spdlog/spdlog.h>

#include <memory>
#include <string>
#include <utility>

#include "modules/hyprland/workspaces.hpp"
#include "util/command.hpp"
#include "util/icon_loader.hpp"

namespace waybar::modules::hyprland {

Workspace::Workspace(const Json::Value &workspace_data, Workspaces &workspace_manager,
                     const Json::Value &clients_data)
    : m_workspaceManager(workspace_manager),
      m_id(workspace_data["id"].asInt()),
      m_name(workspace_data["name"].asString()),
      m_output(workspace_data["monitor"].asString()),  // TODO:allow using monitor desc
      m_windows(workspace_data["windows"].asInt()),
      m_isActive(true),
      m_isPersistentRule(workspace_data["persistent-rule"].asBool()),
      m_isPersistentConfig(workspace_data["persistent-config"].asBool()),
      m_ipc(IPC::inst()) {
  if (m_name.starts_with("name:")) {
    m_name = m_name.substr(5);
  } else if (m_name.starts_with("special")) {
    m_name = m_id == -99 ? m_name : m_name.substr(8);
    m_isSpecial = true;
  }

  m_button.add_events(Gdk::BUTTON_PRESS_MASK);
  m_button.signal_button_press_event().connect(sigc::mem_fun(*this, &Workspace::handleClicked),
                                               false);

  m_button.set_relief(Gtk::RELIEF_NONE);
  if (m_workspaceManager.enableTaskbar()) {
    m_content.set_orientation(m_workspaceManager.taskbarOrientation());
    m_content.pack_start(m_labelBefore, false, false);
  } else {
    m_content.set_center_widget(m_labelBefore);
  }
  m_button.add(m_content);

  initializeWindowMap(clients_data);
}

void addOrRemoveClass(const Glib::RefPtr<Gtk::StyleContext> &context, bool condition,
                      const std::string &class_name) {
  if (condition) {
    context->add_class(class_name);
  } else {
    context->remove_class(class_name);
  }
}

std::optional<WindowRepr> Workspace::closeWindow(WindowAddress const &addr) {
  auto it = std::ranges::find_if(m_windowMap,
                                 [&addr](const auto &window) { return window.address == addr; });
  // If the vector contains the address, remove it and return the window representation
  if (it != m_windowMap.end()) {
    WindowRepr windowRepr = *it;
    m_windowMap.erase(it);
    return windowRepr;
  }
  return std::nullopt;
}

bool Workspace::handleClicked(GdkEventButton *bt) const {
  if (bt->type == GDK_BUTTON_PRESS) {
    try {
      if (id() > 0) {  // normal
        if (m_workspaceManager.moveToMonitor()) {
          m_ipc.getSocket1Reply("dispatch focusworkspaceoncurrentmonitor " + std::to_string(id()));
        } else {
          m_ipc.getSocket1Reply("dispatch workspace " + std::to_string(id()));
        }
      } else if (!isSpecial()) {  // named (this includes persistent)
        if (m_workspaceManager.moveToMonitor()) {
          m_ipc.getSocket1Reply("dispatch focusworkspaceoncurrentmonitor name:" + name());
        } else {
          m_ipc.getSocket1Reply("dispatch workspace name:" + name());
        }
      } else if (id() != -99) {  // named special
        m_ipc.getSocket1Reply("dispatch togglespecialworkspace " + name());
      } else {  // special
        m_ipc.getSocket1Reply("dispatch togglespecialworkspace");
      }
      return true;
    } catch (const std::exception &e) {
      spdlog::error("Failed to dispatch workspace: {}", e.what());
    }
  }
  return false;
}

void Workspace::initializeWindowMap(const Json::Value &clients_data) {
  m_windowMap.clear();
  for (auto client : clients_data) {
    if (client["workspace"]["id"].asInt() == id()) {
      insertWindow({client});
    }
  }
}

<<<<<<< HEAD
void Workspace::setActiveWindow(WindowAddress const &addr) {
  for (auto &window : m_windowMap) {
    window.setActive(window.address == addr);
  }
}

void Workspace::insertWindow(WindowCreationPayload create_window_paylod) {
  if (!create_window_paylod.isEmpty(m_workspaceManager)) {
    auto repr = create_window_paylod.repr(m_workspaceManager);

    if (!repr.empty() || m_workspaceManager.enableTaskbar()) {
      auto addr = create_window_paylod.getAddress();
      auto it = std::ranges::find_if(
          m_windowMap, [&addr](const auto &window) { return window.address == addr; });
      // If the vector contains the address, update the window representation, otherwise insert it
      if (it != m_windowMap.end()) {
        *it = repr;
      } else {
        m_windowMap.emplace_back(repr);
      }
=======
void Workspace::insertWindow(WindowCreationPayload create_window_payload) {
  if (!create_window_payload.isEmpty(m_workspaceManager)) {
    auto repr = create_window_payload.repr(m_workspaceManager);

    if (!repr.empty()) {
      m_windowMap[create_window_payload.getAddress()] = repr;
>>>>>>> cae5f9a5
    }
  }
};

bool Workspace::onWindowOpened(WindowCreationPayload const &create_window_payload) {
  if (create_window_payload.getWorkspaceName() == name()) {
    insertWindow(create_window_payload);
    return true;
  }
  return false;
}

std::string &Workspace::selectIcon(std::map<std::string, std::string> &icons_map) {
  spdlog::trace("Selecting icon for workspace {}", name());
  if (isUrgent()) {
    auto urgentIconIt = icons_map.find("urgent");
    if (urgentIconIt != icons_map.end()) {
      return urgentIconIt->second;
    }
  }

  if (isActive()) {
    auto activeIconIt = icons_map.find("active");
    if (activeIconIt != icons_map.end()) {
      return activeIconIt->second;
    }
  }

  if (isSpecial()) {
    auto specialIconIt = icons_map.find("special");
    if (specialIconIt != icons_map.end()) {
      return specialIconIt->second;
    }
  }

  auto namedIconIt = icons_map.find(name());
  if (namedIconIt != icons_map.end()) {
    return namedIconIt->second;
  }

  if (isVisible()) {
    auto visibleIconIt = icons_map.find("visible");
    if (visibleIconIt != icons_map.end()) {
      return visibleIconIt->second;
    }
  }

  if (isEmpty()) {
    auto emptyIconIt = icons_map.find("empty");
    if (emptyIconIt != icons_map.end()) {
      return emptyIconIt->second;
    }
  }

  if (isPersistent()) {
    auto persistentIconIt = icons_map.find("persistent");
    if (persistentIconIt != icons_map.end()) {
      return persistentIconIt->second;
    }
  }

  auto defaultIconIt = icons_map.find("default");
  if (defaultIconIt != icons_map.end()) {
    return defaultIconIt->second;
  }

  return m_name;
}

<<<<<<< HEAD
void Workspace::update(const std::string &workspace_icon) {
=======
void Workspace::update(const std::string &format, const std::string &icon) {
  if (this->m_workspaceManager.persistentOnly() && !this->isPersistent()) {
    m_button.hide();
    return;
  }
>>>>>>> cae5f9a5
  // clang-format off
  if (this->m_workspaceManager.activeOnly() && \
     !this->isActive() && \
     !this->isPersistent() && \
     !this->isVisible() && \
     !this->isSpecial()) {
    // clang-format on
    // if activeOnly is true, hide if not active, persistent, visible or special
    m_button.hide();
    return;
  }
  if (this->m_workspaceManager.specialVisibleOnly() && this->isSpecial() && !this->isVisible()) {
    m_button.hide();
    return;
  }
  m_button.show();

  auto styleContext = m_button.get_style_context();
  addOrRemoveClass(styleContext, isActive(), "active");
  addOrRemoveClass(styleContext, isSpecial(), "special");
  addOrRemoveClass(styleContext, isEmpty(), "empty");
  addOrRemoveClass(styleContext, isPersistent(), "persistent");
  addOrRemoveClass(styleContext, isUrgent(), "urgent");
  addOrRemoveClass(styleContext, isVisible(), "visible");
  addOrRemoveClass(styleContext, m_workspaceManager.getBarOutput() == output(), "hosting-monitor");

  std::string windows;
  // Optimization: The {windows} substitution string is only possible if the taskbar is disabled, no
  // need to compute this if enableTaskbar() is true
  if (!m_workspaceManager.enableTaskbar()) {
    auto windowSeparator = m_workspaceManager.getWindowSeparator();

    bool isNotFirst = false;

    for (const auto &window_repr : m_windowMap) {
      if (isNotFirst) {
        windows.append(windowSeparator);
      }
      isNotFirst = true;
      windows.append(window_repr.repr_rewrite);
    }
  }

  auto formatBefore = m_workspaceManager.formatBefore();
  m_labelBefore.set_markup(fmt::format(fmt::runtime(formatBefore), fmt::arg("id", id()),
                                       fmt::arg("name", name()), fmt::arg("icon", workspace_icon),
                                       fmt::arg("windows", windows)));
  m_labelBefore.get_style_context()->add_class("workspace-label");

  if (m_workspaceManager.enableTaskbar()) {
    updateTaskbar(workspace_icon);
  }
}

void Workspace::updateTaskbar(const std::string &workspace_icon) {
  for (auto child : m_content.get_children()) {
    if (child != &m_labelBefore) {
      m_content.remove(*child);
    }
  }

  bool isFirst = true;
  for (const auto &window_repr : m_windowMap) {
    if (shouldSkipWindow(window_repr)) {
      continue;
    }
    if (isFirst) {
      isFirst = false;
    } else if (m_workspaceManager.getWindowSeparator() != "") {
      auto windowSeparator = Gtk::make_managed<Gtk::Label>(m_workspaceManager.getWindowSeparator());
      m_content.pack_start(*windowSeparator, false, false);
      windowSeparator->show();
    }
    auto window_box = Gtk::make_managed<Gtk::Box>(Gtk::ORIENTATION_HORIZONTAL);
    window_box->set_tooltip_text(window_repr.window_title);
    window_box->get_style_context()->add_class("taskbar-window");
    if (window_repr.isActive) {
      window_box->get_style_context()->add_class("active");
    }
    auto event_box = Gtk::manage(new Gtk::EventBox());
    event_box->add(*window_box);
    if (m_workspaceManager.onClickWindow() != "") {
      event_box->signal_button_press_event().connect(
          sigc::bind(sigc::mem_fun(*this, &Workspace::handleClick), window_repr.address));
    }

    auto text_before = fmt::format(fmt::runtime(m_workspaceManager.taskbarFormatBefore()),
                                   fmt::arg("title", window_repr.window_title));
    if (!text_before.empty()) {
      auto window_label_before = Gtk::make_managed<Gtk::Label>(text_before);
      window_box->pack_start(*window_label_before, true, true);
    }

    if (m_workspaceManager.taskbarWithIcon()) {
      auto app_info_ = IconLoader::get_app_info_from_app_id_list(window_repr.window_class);
      int icon_size = m_workspaceManager.taskbarIconSize();
      auto window_icon = Gtk::make_managed<Gtk::Image>();
      m_workspaceManager.iconLoader().image_load_icon(*window_icon, app_info_, icon_size);
      window_box->pack_start(*window_icon, false, false);
    }

    auto text_after = fmt::format(fmt::runtime(m_workspaceManager.taskbarFormatAfter()),
                                  fmt::arg("title", window_repr.window_title));
    if (!text_after.empty()) {
      auto window_label_after = Gtk::make_managed<Gtk::Label>(text_after);
      window_box->pack_start(*window_label_after, true, true);
    }

    m_content.pack_start(*event_box, true, false);
    event_box->show_all();
  }

  auto formatAfter = m_workspaceManager.formatAfter();
  if (!formatAfter.empty()) {
    m_labelAfter.set_markup(fmt::format(fmt::runtime(formatAfter), fmt::arg("id", id()),
                                        fmt::arg("name", name()),
                                        fmt::arg("icon", workspace_icon)));
    m_content.pack_end(m_labelAfter, false, false);
    m_labelAfter.show();
  }
}

bool Workspace::handleClick(const GdkEventButton *event_button, WindowAddress const &addr) const {
  if (event_button->type == GDK_BUTTON_PRESS) {
    std::string command = std::regex_replace(m_workspaceManager.onClickWindow(),
                                             std::regex("\\{address\\}"), "0x" + addr);
    command = std::regex_replace(command, std::regex("\\{button\\}"),
                                 std::to_string(event_button->button));
    auto res = util::command::execNoRead(command);
    if (res.exit_code != 0) {
      spdlog::error("Failed to execute {}: {}", command, res.out);
    }
  }
  return true;
}

bool Workspace::shouldSkipWindow(const WindowRepr &window_repr) const {
  auto ignore_list = m_workspaceManager.getIgnoredWindows();
  auto it = std::ranges::find_if(ignore_list, [&window_repr](const auto &ignoreItem) {
    return std::regex_match(window_repr.window_class, ignoreItem) ||
           std::regex_match(window_repr.window_title, ignoreItem);
  });
  return it != ignore_list.end();
}

}  // namespace waybar::modules::hyprland<|MERGE_RESOLUTION|>--- conflicted
+++ resolved
@@ -103,19 +103,18 @@
   }
 }
 
-<<<<<<< HEAD
 void Workspace::setActiveWindow(WindowAddress const &addr) {
   for (auto &window : m_windowMap) {
     window.setActive(window.address == addr);
   }
 }
 
-void Workspace::insertWindow(WindowCreationPayload create_window_paylod) {
-  if (!create_window_paylod.isEmpty(m_workspaceManager)) {
-    auto repr = create_window_paylod.repr(m_workspaceManager);
+void Workspace::insertWindow(WindowCreationPayload create_window_payload) {
+  if (!create_window_payload.isEmpty(m_workspaceManager)) {
+    auto repr = create_window_payload.repr(m_workspaceManager);
 
     if (!repr.empty() || m_workspaceManager.enableTaskbar()) {
-      auto addr = create_window_paylod.getAddress();
+      auto addr = create_window_payload.getAddress();
       auto it = std::ranges::find_if(
           m_windowMap, [&addr](const auto &window) { return window.address == addr; });
       // If the vector contains the address, update the window representation, otherwise insert it
@@ -124,14 +123,6 @@
       } else {
         m_windowMap.emplace_back(repr);
       }
-=======
-void Workspace::insertWindow(WindowCreationPayload create_window_payload) {
-  if (!create_window_payload.isEmpty(m_workspaceManager)) {
-    auto repr = create_window_payload.repr(m_workspaceManager);
-
-    if (!repr.empty()) {
-      m_windowMap[create_window_payload.getAddress()] = repr;
->>>>>>> cae5f9a5
     }
   }
 };
@@ -201,15 +192,11 @@
   return m_name;
 }
 
-<<<<<<< HEAD
 void Workspace::update(const std::string &workspace_icon) {
-=======
-void Workspace::update(const std::string &format, const std::string &icon) {
   if (this->m_workspaceManager.persistentOnly() && !this->isPersistent()) {
     m_button.hide();
     return;
   }
->>>>>>> cae5f9a5
   // clang-format off
   if (this->m_workspaceManager.activeOnly() && \
      !this->isActive() && \
