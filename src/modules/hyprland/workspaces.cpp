#include "modules/hyprland/workspaces.hpp"

#include <json/value.h>
#include <spdlog/spdlog.h>

#include <algorithm>
#include <memory>
#include <sstream>
#include <string>
#include <utility>

#include "util/regex_collection.hpp"
#include "util/string.hpp"

namespace waybar::modules::hyprland {

Workspaces::Workspaces(const std::string &id, const Bar &bar, const Json::Value &config)
    : AModule(config, "workspaces", id, false, false),
      m_bar(bar),
      m_box(bar.orientation, 0),
      m_ipc(IPC::inst()) {
  modulesReady = true;
  parseConfig(config);

  m_box.set_name("workspaces");
  if (!id.empty()) {
    m_box.get_style_context()->add_class(id);
  }
  m_box.get_style_context()->add_class(MODULE_CLASS);
  event_box_.add(m_box);

  setCurrentMonitorId();
  init();
  registerIpc();
}

Workspaces::~Workspaces() {
  m_ipc.unregisterForIPC(this);
  // wait for possible event handler to finish
  std::lock_guard<std::mutex> lg(m_mutex);
}

void Workspaces::init() {
  m_activeWorkspaceId = m_ipc.getSocket1JsonReply("activeworkspace")["id"].asInt();

  initializeWorkspaces();
  dp.emit();
}

Json::Value Workspaces::createMonitorWorkspaceData(std::string const &name,
                                                   std::string const &monitor) {
  spdlog::trace("Creating persistent workspace: {} on monitor {}", name, monitor);
  Json::Value workspaceData;

  auto workspaceId = parseWorkspaceId(name);
  if (!workspaceId.has_value()) {
    workspaceId = 0;
  }
  workspaceData["id"] = *workspaceId;
  workspaceData["name"] = name;
  workspaceData["monitor"] = monitor;
  workspaceData["windows"] = 0;
  return workspaceData;
}

void Workspaces::createWorkspace(Json::Value const &workspace_data,
                                 Json::Value const &clients_data) {
  auto workspaceName = workspace_data["name"].asString();
  spdlog::debug("Creating workspace {}", workspaceName);

  // avoid recreating existing workspaces
  auto workspace =
      std::ranges::find_if(m_workspaces, [workspaceName](std::unique_ptr<Workspace> const &w) {
        return (workspaceName.starts_with("special:") && workspaceName.substr(8) == w->name()) ||
               workspaceName == w->name();
      });

  if (workspace != m_workspaces.end()) {
    // don't recreate workspace, but update persistency if necessary
    const auto keys = workspace_data.getMemberNames();

    const auto *k = "persistent-rule";
    if (std::ranges::find(keys, k) != keys.end()) {
      spdlog::debug("Set dynamic persistency of workspace {} to: {}", workspaceName,
                    workspace_data[k].asBool() ? "true" : "false");
      (*workspace)->setPersistentRule(workspace_data[k].asBool());
    }

    k = "persistent-config";
    if (std::ranges::find(keys, k) != keys.end()) {
      spdlog::debug("Set config persistency of workspace {} to: {}", workspaceName,
                    workspace_data[k].asBool() ? "true" : "false");
      (*workspace)->setPersistentConfig(workspace_data[k].asBool());
    }

    return;
  }

  // create new workspace
  m_workspaces.emplace_back(std::make_unique<Workspace>(workspace_data, *this, clients_data));
  Gtk::Button &newWorkspaceButton = m_workspaces.back()->button();
  m_box.pack_start(newWorkspaceButton, false, false);
  sortWorkspaces();
  newWorkspaceButton.show_all();
}

void Workspaces::createWorkspacesToCreate() {
  for (const auto &[workspaceData, clientsData] : m_workspacesToCreate) {
    createWorkspace(workspaceData, clientsData);
  }
  if (!m_workspacesToCreate.empty()) {
    updateWindowCount();
    sortWorkspaces();
  }
  m_workspacesToCreate.clear();
}

/**
 *  Workspaces::doUpdate - update workspaces in UI thread.
 *
 * Note: some memberfields are modified by both UI thread and event listener thread, use m_mutex to
 *       protect these member fields, and lock should released before calling AModule::update().
 */
void Workspaces::doUpdate() {
  std::unique_lock lock(m_mutex);

  removeWorkspacesToRemove();
  createWorkspacesToCreate();
  updateWorkspaceStates();
  updateWindowCount();
  sortWorkspaces();

  bool anyWindowCreated = updateWindowsToCreate();

  if (anyWindowCreated) {
    dp.emit();
  }
}

void Workspaces::extendOrphans(int workspaceId, Json::Value const &clientsJson) {
  spdlog::trace("Extending orphans with workspace {}", workspaceId);
  for (const auto &client : clientsJson) {
    if (client["workspace"]["id"].asInt() == workspaceId) {
      registerOrphanWindow({client});
    }
  }
}

std::string Workspaces::getRewrite(std::string window_class, std::string window_title) {
  std::string windowReprKey;
  if (windowRewriteConfigUsesTitle()) {
    windowReprKey = fmt::format("class<{}> title<{}>", window_class, window_title);
  } else {
    windowReprKey = fmt::format("class<{}>", window_class);
  }
  auto const rewriteRule = m_windowRewriteRules.get(windowReprKey);
  return fmt::format(fmt::runtime(rewriteRule), fmt::arg("class", window_class),
                     fmt::arg("title", window_title));
}

std::vector<int> Workspaces::getVisibleWorkspaces() {
  std::vector<int> visibleWorkspaces;
  auto monitors = IPC::inst().getSocket1JsonReply("monitors");
  for (const auto &monitor : monitors) {
    auto ws = monitor["activeWorkspace"];
    if (ws.isObject() && ws["id"].isInt()) {
      visibleWorkspaces.push_back(ws["id"].asInt());
    }
    auto sws = monitor["specialWorkspace"];
    auto name = sws["name"].asString();
    if (sws.isObject() && sws["id"].isInt() && !name.empty()) {
      visibleWorkspaces.push_back(sws["id"].asInt());
    }
  }
  return visibleWorkspaces;
}

void Workspaces::initializeWorkspaces() {
  spdlog::debug("Initializing workspaces");

  // if the workspace rules changed since last initialization, make sure we reset everything:
  for (auto &workspace : m_workspaces) {
    m_workspacesToRemove.push_back(std::to_string(workspace->id()));
  }

  // get all current workspaces
  auto const workspacesJson = m_ipc.getSocket1JsonReply("workspaces");
  auto const clientsJson = m_ipc.getSocket1JsonReply("clients");

  for (Json::Value workspaceJson : workspacesJson) {
    std::string workspaceName = workspaceJson["name"].asString();
    if ((allOutputs() || m_bar.output->name == workspaceJson["monitor"].asString()) &&
        (!workspaceName.starts_with("special") || showSpecial()) &&
        !isWorkspaceIgnored(workspaceName)) {
      m_workspacesToCreate.emplace_back(workspaceJson, clientsJson);
    } else {
      extendOrphans(workspaceJson["id"].asInt(), clientsJson);
    }
  }

  spdlog::debug("Initializing persistent workspaces");
  if (m_persistentWorkspaceConfig.isObject()) {
    // a persistent workspace config is defined, so use that instead of workspace rules
    loadPersistentWorkspacesFromConfig(clientsJson);
  }
  // load Hyprland's workspace rules
  loadPersistentWorkspacesFromWorkspaceRules(clientsJson);
}

bool isDoubleSpecial(std::string const &workspace_name) {
  // Hyprland's IPC sometimes reports the creation of workspaces strangely named
  // `special:special:<some_name>`. This function checks for that and is used
  // to avoid creating (and then removing) such workspaces.
  // See hyprwm/Hyprland#3424 for more info.
  return workspace_name.find("special:special:") != std::string::npos;
}

bool Workspaces::isWorkspaceIgnored(std::string const &name) {
  for (auto &rule : m_ignoreWorkspaces) {
    if (std::regex_match(name, rule)) {
      return true;
      break;
    }
  }

  return false;
}

void Workspaces::loadPersistentWorkspacesFromConfig(Json::Value const &clientsJson) {
  spdlog::info("Loading persistent workspaces from Waybar config");
  const std::vector<std::string> keys = m_persistentWorkspaceConfig.getMemberNames();
  std::vector<std::string> persistentWorkspacesToCreate;

  const std::string currentMonitor = m_bar.output->name;
  const bool monitorInConfig = std::ranges::find(keys, currentMonitor) != keys.end();
  for (const std::string &key : keys) {
    // only add if either:
    // 1. key is the current monitor name
    // 2. key is "*" and this monitor is not already defined in the config
    bool canCreate = key == currentMonitor || (key == "*" && !monitorInConfig);
    const Json::Value &value = m_persistentWorkspaceConfig[key];
    spdlog::trace("Parsing persistent workspace config: {} => {}", key, value.toStyledString());

    if (value.isInt()) {
      // value is a number => create that many workspaces for this monitor
      if (canCreate) {
        int amount = value.asInt();
        spdlog::debug("Creating {} persistent workspaces for monitor {}", amount, currentMonitor);
        for (int i = 0; i < amount; i++) {
          persistentWorkspacesToCreate.emplace_back(std::to_string((m_monitorId * amount) + i + 1));
        }
      }
    } else if (value.isArray() && !value.empty()) {
      // value is an array => create defined workspaces for this monitor
      if (canCreate) {
        for (const Json::Value &workspace : value) {
          if (workspace.isInt()) {
            spdlog::debug("Creating workspace {} on monitor {}", workspace, currentMonitor);
            persistentWorkspacesToCreate.emplace_back(std::to_string(workspace.asInt()));
          }
        }
      } else {
        // key is the workspace and value is array of monitors to create on
        for (const Json::Value &monitor : value) {
          if (monitor.isString() && monitor.asString() == currentMonitor) {
            persistentWorkspacesToCreate.emplace_back(currentMonitor);
            break;
          }
        }
      }
    } else {
      // this workspace should be displayed on all monitors
      persistentWorkspacesToCreate.emplace_back(key);
    }
  }

  for (auto const &workspace : persistentWorkspacesToCreate) {
    auto workspaceData = createMonitorWorkspaceData(workspace, m_bar.output->name);
    workspaceData["persistent-config"] = true;
    m_workspacesToCreate.emplace_back(workspaceData, clientsJson);
  }
}

void Workspaces::loadPersistentWorkspacesFromWorkspaceRules(const Json::Value &clientsJson) {
  spdlog::info("Loading persistent workspaces from Hyprland workspace rules");

  auto const workspaceRules = m_ipc.getSocket1JsonReply("workspacerules");
  for (Json::Value const &rule : workspaceRules) {
    if (!rule["workspaceString"].isString()) {
      spdlog::warn("Workspace rules: invalid workspaceString, skipping: {}", rule);
      continue;
    }
    if (!rule["persistent"].asBool()) {
      continue;
    }
    auto const &workspace = rule.isMember("defaultName") ? rule["defaultName"].asString()
                                                         : rule["workspaceString"].asString();
    auto const &monitor = rule["monitor"].asString();
    // create this workspace persistently if:
    // 1. the allOutputs config option is enabled
    // 2. the rule's monitor is the current monitor
    // 3. no monitor is specified in the rule => assume it needs to be persistent on every monitor
    if (allOutputs() || m_bar.output->name == monitor || monitor.empty()) {
      // => persistent workspace should be shown on this monitor
      auto workspaceData = createMonitorWorkspaceData(workspace, m_bar.output->name);
      workspaceData["persistent-rule"] = true;
      m_workspacesToCreate.emplace_back(workspaceData, clientsJson);
    } else {
      // This can be any workspace selector.
      m_workspacesToRemove.emplace_back(workspace);
    }
  }
}

void Workspaces::onEvent(const std::string &ev) {
  std::lock_guard<std::mutex> lock(m_mutex);
  std::string eventName(begin(ev), begin(ev) + ev.find_first_of('>'));
  std::string payload = ev.substr(eventName.size() + 2);

  if (eventName == "workspacev2") {
    onWorkspaceActivated(payload);
  } else if (eventName == "activespecial") {
    onSpecialWorkspaceActivated(payload);
  } else if (eventName == "destroyworkspacev2") {
    onWorkspaceDestroyed(payload);
  } else if (eventName == "createworkspacev2") {
    onWorkspaceCreated(payload);
  } else if (eventName == "focusedmonv2") {
    onMonitorFocused(payload);
  } else if (eventName == "moveworkspacev2") {
    onWorkspaceMoved(payload);
  } else if (eventName == "openwindow") {
    onWindowOpened(payload);
  } else if (eventName == "closewindow") {
    onWindowClosed(payload);
  } else if (eventName == "movewindowv2") {
    onWindowMoved(payload);
  } else if (eventName == "urgent") {
    setUrgentWorkspace(payload);
  } else if (eventName == "renameworkspace") {
    onWorkspaceRenamed(payload);
  } else if (eventName == "windowtitlev2") {
    onWindowTitleEvent(payload);
  } else if (eventName == "configreloaded") {
    onConfigReloaded();
  }

  dp.emit();
}

void Workspaces::onWorkspaceActivated(std::string const &payload) {
  const auto [workspaceIdStr, workspaceName] = splitDoublePayload(payload);
  const auto workspaceId = parseWorkspaceId(workspaceIdStr);
  if (workspaceId.has_value()) {
    m_activeWorkspaceId = *workspaceId;
  }
}

void Workspaces::onSpecialWorkspaceActivated(std::string const &payload) {
  std::string name(begin(payload), begin(payload) + payload.find_first_of(','));
  m_activeSpecialWorkspaceName = (!name.starts_with("special:") ? name : name.substr(8));
}

void Workspaces::onWorkspaceDestroyed(std::string const &payload) {
  const auto [workspaceId, workspaceName] = splitDoublePayload(payload);
  if (!isDoubleSpecial(workspaceName)) {
    m_workspacesToRemove.push_back(workspaceId);
  }
}

void Workspaces::onWorkspaceCreated(std::string const &payload, Json::Value const &clientsData) {
  spdlog::debug("Workspace created: {}", payload);

  const auto [workspaceIdStr, _] = splitDoublePayload(payload);

  const auto workspaceId = parseWorkspaceId(workspaceIdStr);
  if (!workspaceId.has_value()) {
    return;
  }

  auto const workspaceRules = m_ipc.getSocket1JsonReply("workspacerules");
  auto const workspacesJson = m_ipc.getSocket1JsonReply("workspaces");

  for (Json::Value workspaceJson : workspacesJson) {
    const auto currentId = workspaceJson["id"].asInt();
    if (currentId == *workspaceId) {
      std::string workspaceName = workspaceJson["name"].asString();
      // This workspace name is more up-to-date than the one in the event payload.
      if (isWorkspaceIgnored(workspaceName)) {
        spdlog::trace("Not creating workspace because it is ignored: id={} name={}", *workspaceId,
                      workspaceName);
        break;
      }

      if ((allOutputs() || m_bar.output->name == workspaceJson["monitor"].asString()) &&
          (showSpecial() || !workspaceName.starts_with("special")) &&
          !isDoubleSpecial(workspaceName)) {
        for (Json::Value const &rule : workspaceRules) {
          auto ruleWorkspaceName = rule.isMember("defaultName")
                                       ? rule["defaultName"].asString()
                                       : rule["workspaceString"].asString();
          if (ruleWorkspaceName == workspaceName) {
            workspaceJson["persistent-rule"] = rule["persistent"].asBool();
            break;
          }
        }

        m_workspacesToCreate.emplace_back(workspaceJson, clientsData);
        break;
      }
    } else {
      extendOrphans(*workspaceId, clientsData);
    }
  }
}

void Workspaces::onWorkspaceMoved(std::string const &payload) {
  spdlog::debug("Workspace moved: {}", payload);

  // Update active workspace
  m_activeWorkspaceId = (m_ipc.getSocket1JsonReply("activeworkspace"))["id"].asInt();

  if (allOutputs()) return;

  const auto [workspaceIdStr, workspaceName, monitorName] = splitTriplePayload(payload);

  const auto subPayload = makePayload(workspaceIdStr, workspaceName);

  if (m_bar.output->name == monitorName) {
    Json::Value clientsData = m_ipc.getSocket1JsonReply("clients");
    onWorkspaceCreated(subPayload, clientsData);
  } else {
    spdlog::debug("Removing workspace because it was moved to another monitor: {}", subPayload);
    onWorkspaceDestroyed(subPayload);
  }
}

void Workspaces::onWorkspaceRenamed(std::string const &payload) {
  spdlog::debug("Workspace renamed: {}", payload);
  const auto [workspaceIdStr, newName] = splitDoublePayload(payload);

  const auto workspaceId = parseWorkspaceId(workspaceIdStr);
  if (!workspaceId.has_value()) {
    return;
  }

  for (auto &workspace : m_workspaces) {
    if (workspace->id() == *workspaceId) {
      workspace->setName(newName);
      break;
    }
  }
  sortWorkspaces();
}

void Workspaces::onMonitorFocused(std::string const &payload) {
  spdlog::trace("Monitor focused: {}", payload);

  const auto [monitorName, workspaceIdStr] = splitDoublePayload(payload);

  const auto workspaceId = parseWorkspaceId(workspaceIdStr);
  if (!workspaceId.has_value()) {
    return;
  }

  m_activeWorkspaceId = *workspaceId;

  for (Json::Value &monitor : m_ipc.getSocket1JsonReply("monitors")) {
    if (monitor["name"].asString() == monitorName) {
      const auto name = monitor["specialWorkspace"]["name"].asString();
      m_activeSpecialWorkspaceName = !name.starts_with("special:") ? name : name.substr(8);
    }
  }
}

void Workspaces::onWindowOpened(std::string const &payload) {
  spdlog::trace("Window opened: {}", payload);
  updateWindowCount();
  size_t lastCommaIdx = 0;
  size_t nextCommaIdx = payload.find(',');
  std::string windowAddress = payload.substr(lastCommaIdx, nextCommaIdx - lastCommaIdx);

  lastCommaIdx = nextCommaIdx;
  nextCommaIdx = payload.find(',', nextCommaIdx + 1);
  std::string workspaceName = payload.substr(lastCommaIdx + 1, nextCommaIdx - lastCommaIdx - 1);

  lastCommaIdx = nextCommaIdx;
  nextCommaIdx = payload.find(',', nextCommaIdx + 1);
  std::string windowClass = payload.substr(lastCommaIdx + 1, nextCommaIdx - lastCommaIdx - 1);

  std::string windowTitle = payload.substr(nextCommaIdx + 1, payload.length() - nextCommaIdx);

  m_windowsToCreate.emplace_back(workspaceName, windowAddress, windowClass, windowTitle);
}

void Workspaces::onWindowClosed(std::string const &addr) {
  spdlog::trace("Window closed: {}", addr);
  updateWindowCount();
  m_orphanWindowMap.erase(addr);
  for (auto &workspace : m_workspaces) {
    if (workspace->closeWindow(addr)) {
      break;
    }
  }
}

void Workspaces::onWindowMoved(std::string const &payload) {
  spdlog::trace("Window moved: {}", payload);
  updateWindowCount();
  auto [windowAddress, _, workspaceName] = splitTriplePayload(payload);

  WindowRepr windowRepr;

  // If the window was still queued to be created, just change its destination
  // and exit
  for (auto &window : m_windowsToCreate) {
    if (window.getAddress() == windowAddress) {
      window.moveToWorksace(workspaceName);
      return;
    }
  }

  // Take the window's representation from the old workspace...
  for (auto &workspace : m_workspaces) {
    if (auto windowAddr = workspace->closeWindow(windowAddress); windowAddr != std::nullopt) {
      windowRepr = windowAddr.value();
      break;
    }
  }

  // ...if it was empty, check if the window is an orphan...
  if (windowRepr.empty() && m_orphanWindowMap.contains(windowAddress)) {
    windowRepr = m_orphanWindowMap[windowAddress];
  }

  // ...and then add it to the new workspace
  if (!windowRepr.empty()) {
    m_orphanWindowMap.erase(windowAddress);
    m_windowsToCreate.emplace_back(workspaceName, windowAddress, windowRepr);
  }
}

void Workspaces::onWindowTitleEvent(std::string const &payload) {
  spdlog::trace("Window title changed: {}", payload);
  std::optional<std::function<void(WindowCreationPayload)>> inserter;

  const auto [windowAddress, _] = splitDoublePayload(payload);

  // If the window was an orphan, rename it at the orphan's vector
  if (m_orphanWindowMap.contains(windowAddress)) {
    inserter = [this](WindowCreationPayload wcp) { this->registerOrphanWindow(std::move(wcp)); };
  } else {
    auto windowWorkspace = std::ranges::find_if(m_workspaces, [windowAddress](auto &workspace) {
      return workspace->containsWindow(windowAddress);
    });

    // If the window exists on a workspace, rename it at the workspace's window
    // map
    if (windowWorkspace != m_workspaces.end()) {
      inserter = [windowWorkspace](WindowCreationPayload wcp) {
        (*windowWorkspace)->insertWindow(std::move(wcp));
      };
    } else {
      auto queuedWindow = std::ranges::find_if(m_windowsToCreate, [payload](auto &windowPayload) {
        return windowPayload.getAddress() == payload;
      });

      // If the window was queued, rename it in the queue
      if (queuedWindow != m_windowsToCreate.end()) {
        inserter = [queuedWindow](WindowCreationPayload wcp) { *queuedWindow = std::move(wcp); };
      }
    }
  }

  if (inserter.has_value()) {
    Json::Value clientsData = m_ipc.getSocket1JsonReply("clients");
    std::string jsonWindowAddress = fmt::format("0x{}", payload);

<<<<<<< HEAD
    auto client = std::ranges::find_if(clientsData, [&jsonWindowAddress](auto &c) {
      return c["address"].asString() == jsonWindowAddress;
=======
    auto client = std::ranges::find_if(clientsData, [jsonWindowAddress](auto &client) {
      return client["address"].asString() == jsonWindowAddress;
>>>>>>> 0332d2eb
    });

    if (client != clientsData.end() && !client->empty()) {
      (*inserter)({*client});
    }
  }
}

void Workspaces::onConfigReloaded() {
  spdlog::info("Hyprland config reloaded, reinitializing hyprland/workspaces module...");
  init();
}

auto Workspaces::parseConfig(const Json::Value &config) -> void {
  const auto &configFormat = config["format"];
  m_formatBefore = configFormat.isString() ? configFormat.asString() : "{name}";
  m_withIcon = m_formatBefore.find("{icon}") != std::string::npos;
  auto withWindows = m_formatBefore.find("{windows}") != std::string::npos;

  if (m_withIcon && m_iconsMap.empty()) {
    populateIconsMap(config["format-icons"]);
  }

  populateBoolConfig(config, "all-outputs", m_allOutputs);
  populateBoolConfig(config, "show-special", m_showSpecial);
  populateBoolConfig(config, "special-visible-only", m_specialVisibleOnly);
  populateBoolConfig(config, "active-only", m_activeOnly);
  populateBoolConfig(config, "move-to-monitor", m_moveToMonitor);

  m_persistentWorkspaceConfig = config.get("persistent-workspaces", Json::Value());
  populateSortByConfig(config);
  populateIgnoreWorkspacesConfig(config);
  populateFormatWindowSeparatorConfig(config);
  populateWindowRewriteConfig(config);

  if (withWindows) {
    populateWorkspaceTaskbarConfig(config);
  }
  if (m_enableTaskbar) {
    auto parts = split(m_formatBefore, "{windows}", 1);
    m_formatBefore = parts[0];
    m_formatAfter = parts.size() > 1 ? parts[1] : "";
  }
}

auto Workspaces::populateIconsMap(const Json::Value &formatIcons) -> void {
  for (const auto &name : formatIcons.getMemberNames()) {
    m_iconsMap.emplace(name, formatIcons[name].asString());
  }
  m_iconsMap.emplace("", "");
}

auto Workspaces::populateBoolConfig(const Json::Value &config, const std::string &key, bool &member)
    -> void {
  const auto &configValue = config[key];
  if (configValue.isBool()) {
    member = configValue.asBool();
  }
}

auto Workspaces::populateSortByConfig(const Json::Value &config) -> void {
  const auto &configSortBy = config["sort-by"];
  if (configSortBy.isString()) {
    auto sortByStr = configSortBy.asString();
    try {
      m_sortBy = m_enumParser.parseStringToEnum(sortByStr, m_sortMap);
    } catch (const std::invalid_argument &e) {
      m_sortBy = SortMethod::DEFAULT;
      spdlog::warn(
          "Invalid string representation for sort-by. Falling back to default sort method.");
    }
  }
}

auto Workspaces::populateIgnoreWorkspacesConfig(const Json::Value &config) -> void {
  auto ignoreWorkspaces = config["ignore-workspaces"];
  if (ignoreWorkspaces.isArray()) {
    for (const auto &workspaceRegex : ignoreWorkspaces) {
      if (workspaceRegex.isString()) {
        std::string ruleString = workspaceRegex.asString();
        try {
          const std::regex rule{ruleString, std::regex_constants::icase};
          m_ignoreWorkspaces.emplace_back(rule);
        } catch (const std::regex_error &e) {
          spdlog::error("Invalid rule {}: {}", ruleString, e.what());
        }
      } else {
        spdlog::error("Not a string: '{}'", workspaceRegex);
      }
    }
  }
}

auto Workspaces::populateFormatWindowSeparatorConfig(const Json::Value &config) -> void {
  const auto &formatWindowSeparator = config["format-window-separator"];
  m_formatWindowSeparator =
      formatWindowSeparator.isString() ? formatWindowSeparator.asString() : " ";
}

auto Workspaces::populateWindowRewriteConfig(const Json::Value &config) -> void {
  const auto &windowRewrite = config["window-rewrite"];
  if (!windowRewrite.isObject()) {
    spdlog::debug("window-rewrite is not defined or is not an object, using default rules.");
    return;
  }

  const auto &windowRewriteDefaultConfig = config["window-rewrite-default"];
  std::string windowRewriteDefault =
      windowRewriteDefaultConfig.isString() ? windowRewriteDefaultConfig.asString() : "?";

  m_windowRewriteRules = util::RegexCollection(
      windowRewrite, windowRewriteDefault,
      [this](std::string &window_rule) { return windowRewritePriorityFunction(window_rule); });
}

auto Workspaces::populateWorkspaceTaskbarConfig(const Json::Value &config) -> void {
  const auto &workspaceTaskbar = config["workspace-taskbar"];
  if (!workspaceTaskbar.isObject()) {
    spdlog::debug("workspace-taskbar is not defined or is not an object, using default rules.");
    return;
  }

  populateBoolConfig(workspaceTaskbar, "enable", m_enableTaskbar);

  if (workspaceTaskbar["format"].isString()) {
    /* The user defined a format string, use it */
    std::string format = workspaceTaskbar["format"].asString();
    m_taskbarWithTitle = format.find("{title") != std::string::npos; /* {title} or {title.length} */
    auto parts = split(format, "{icon}", 1);
    m_taskbarFormatBefore = parts[0];
    if (parts.size() > 1) {
      m_taskbarWithIcon = true;
      m_taskbarFormatAfter = parts[1];
    }
  } else {
    /* The default is to only show the icon */
    m_taskbarWithIcon = true;
  }

  auto iconTheme = workspaceTaskbar["icon-theme"];
  if (iconTheme.isArray()) {
    for (auto &c : iconTheme) {
      m_iconLoader.add_custom_icon_theme(c.asString());
    }
  } else if (iconTheme.isString()) {
    m_iconLoader.add_custom_icon_theme(iconTheme.asString());
  }

  if (workspaceTaskbar["icon-size"].isInt()) {
    m_taskbarIconSize = workspaceTaskbar["icon-size"].asInt();
  }
  if (workspaceTaskbar["orientation"].isString() &&
      toLower(workspaceTaskbar["orientation"].asString()) == "vertical") {
    m_taskbarOrientation = Gtk::ORIENTATION_VERTICAL;
  }

  if (workspaceTaskbar["on-click-window"].isString()) {
    m_onClickWindow = workspaceTaskbar["on-click-window"].asString();
  }
}

void Workspaces::registerOrphanWindow(WindowCreationPayload create_window_payload) {
  if (!create_window_payload.isEmpty(*this)) {
    m_orphanWindowMap[create_window_payload.getAddress()] = create_window_payload.repr(*this);
  }
}

auto Workspaces::registerIpc() -> void {
  m_ipc.registerForIPC("workspacev2", this);
  m_ipc.registerForIPC("activespecial", this);
  m_ipc.registerForIPC("createworkspacev2", this);
  m_ipc.registerForIPC("destroyworkspacev2", this);
  m_ipc.registerForIPC("focusedmonv2", this);
  m_ipc.registerForIPC("moveworkspacev2", this);
  m_ipc.registerForIPC("renameworkspace", this);
  m_ipc.registerForIPC("openwindow", this);
  m_ipc.registerForIPC("closewindow", this);
  m_ipc.registerForIPC("movewindowv2", this);
  m_ipc.registerForIPC("urgent", this);
  m_ipc.registerForIPC("configreloaded", this);

  if (windowRewriteConfigUsesTitle() || m_taskbarWithTitle) {
    spdlog::info(
        "Registering for Hyprland's 'windowtitlev2' events because a user-defined window "
        "rewrite rule uses the 'title' field.");
    m_ipc.registerForIPC("windowtitlev2", this);
  }
}

void Workspaces::removeWorkspacesToRemove() {
  for (const auto &workspaceString : m_workspacesToRemove) {
    removeWorkspace(workspaceString);
  }
  m_workspacesToRemove.clear();
}

void Workspaces::removeWorkspace(std::string const &workspaceString) {
  spdlog::debug("Removing workspace {}", workspaceString);

  // If this succeeds, we have a workspace ID.
  const auto workspaceId = parseWorkspaceId(workspaceString);

  std::string name;
  // TODO: At some point we want to support all workspace selectors
  // This is just a subset.
  // https://wiki.hyprland.org/Configuring/Workspace-Rules/#workspace-selectors
  if (workspaceString.starts_with("special:")) {
    name = workspaceString.substr(8);
  } else if (workspaceString.starts_with("name:")) {
    name = workspaceString.substr(5);
  } else {
    name = workspaceString;
  }

  const auto workspace = std::ranges::find_if(m_workspaces, [&](std::unique_ptr<Workspace> &x) {
    if (workspaceId.has_value()) {
      return *workspaceId == x->id();
    }
    return name == x->name();
  });

  if (workspace == m_workspaces.end()) {
    // happens when a workspace on another monitor is destroyed
    return;
  }

  if ((*workspace)->isPersistentConfig()) {
    spdlog::trace("Not removing config persistent workspace id={} name={}", (*workspace)->id(),
                  (*workspace)->name());
    return;
  }

  m_box.remove(workspace->get()->button());
  m_workspaces.erase(workspace);
}

void Workspaces::setCurrentMonitorId() {
  // get monitor ID from name (used by persistent workspaces)
  m_monitorId = 0;
  auto monitors = m_ipc.getSocket1JsonReply("monitors");
  auto currentMonitor = std::ranges::find_if(monitors, [this](const Json::Value &m) {
    return m["name"].asString() == m_bar.output->name;
  });
  if (currentMonitor == monitors.end()) {
    spdlog::error("Monitor '{}' does not have an ID? Using 0", m_bar.output->name);
  } else {
    m_monitorId = (*currentMonitor)["id"].asInt();
    spdlog::trace("Current monitor ID: {}", m_monitorId);
  }
}

void Workspaces::sortWorkspaces() {
  std::ranges::sort(  //
      m_workspaces, [&](std::unique_ptr<Workspace> &a, std::unique_ptr<Workspace> &b) {
        // Helper comparisons
        auto isIdLess = a->id() < b->id();
        auto isNameLess = a->name() < b->name();

        switch (m_sortBy) {
          case SortMethod::ID:
            return isIdLess;
          case SortMethod::NAME:
            return isNameLess;
          case SortMethod::NUMBER:
            try {
              return std::stoi(a->name()) < std::stoi(b->name());
            } catch (const std::invalid_argument &) {
              // Handle the exception if necessary.
              break;
            }
          case SortMethod::DEFAULT:
          default:
            // Handle the default case here.
            // normal -> named persistent -> named -> special -> named special

            // both normal (includes numbered persistent) => sort by ID
            if (a->id() > 0 && b->id() > 0) {
              return isIdLess;
            }

            // one normal, one special => normal first
            if ((a->isSpecial()) ^ (b->isSpecial())) {
              return b->isSpecial();
            }

            // only one normal, one named
            if ((a->id() > 0) ^ (b->id() > 0)) {
              return a->id() > 0;
            }

            // both special
            if (a->isSpecial() && b->isSpecial()) {
              // if one is -99 => put it last
              if (a->id() == -99 || b->id() == -99) {
                return b->id() == -99;
              }
              // both are 0 (not yet named persistents) / named specials
              // (-98 <= ID <= -1)
              return isNameLess;
            }

            // sort non-special named workspaces by name (ID <= -1377)
            return isNameLess;
            break;
        }

        // Return a default value if none of the cases match.
        return isNameLess;  // You can adjust this to your specific needs.
      });

  for (size_t i = 0; i < m_workspaces.size(); ++i) {
    m_box.reorder_child(m_workspaces[i]->button(), i);
  }
}

void Workspaces::setUrgentWorkspace(std::string const &windowaddress) {
  const Json::Value clientsJson = m_ipc.getSocket1JsonReply("clients");
  int workspaceId = -1;

  for (Json::Value clientJson : clientsJson) {
    if (clientJson["address"].asString().ends_with(windowaddress)) {
      workspaceId = clientJson["workspace"]["id"].asInt();
      break;
    }
  }

  auto workspace = std::ranges::find_if(m_workspaces, [workspaceId](std::unique_ptr<Workspace> &x) {
    return x->id() == workspaceId;
  });
  if (workspace != m_workspaces.end()) {
    workspace->get()->setUrgent();
  }
}

auto Workspaces::update() -> void {
  doUpdate();
  AModule::update();
}

void Workspaces::updateWindowCount() {
  const Json::Value workspacesJson = m_ipc.getSocket1JsonReply("workspaces");
  for (auto &workspace : m_workspaces) {
    auto workspaceJson = std::ranges::find_if(workspacesJson, [&](Json::Value const &x) {
      return x["name"].asString() == workspace->name() ||
             (workspace->isSpecial() && x["name"].asString() == "special:" + workspace->name());
    });
    uint32_t count = 0;
    if (workspaceJson != workspacesJson.end()) {
      try {
        count = (*workspaceJson)["windows"].asUInt();
      } catch (const std::exception &e) {
        spdlog::error("Failed to update window count: {}", e.what());
      }
    }
    workspace->setWindows(count);
  }
}

bool Workspaces::updateWindowsToCreate() {
  bool anyWindowCreated = false;
  std::vector<WindowCreationPayload> notCreated;
  for (auto &windowPayload : m_windowsToCreate) {
    bool created = false;
    for (auto &workspace : m_workspaces) {
      if (workspace->onWindowOpened(windowPayload)) {
        created = true;
        anyWindowCreated = true;
        break;
      }
    }
    if (!created) {
      static auto const WINDOW_CREATION_TIMEOUT = 2;
      if (windowPayload.incrementTimeSpentUncreated() < WINDOW_CREATION_TIMEOUT) {
        notCreated.push_back(windowPayload);
      } else {
        registerOrphanWindow(windowPayload);
      }
    }
  }
  m_windowsToCreate.clear();
  m_windowsToCreate = notCreated;
  return anyWindowCreated;
}

void Workspaces::updateWorkspaceStates() {
  const std::vector<int> visibleWorkspaces = getVisibleWorkspaces();
  auto updatedWorkspaces = m_ipc.getSocket1JsonReply("workspaces");
  for (auto &workspace : m_workspaces) {
    workspace->setActive(
        workspace->id() == m_activeWorkspaceId ||
        (workspace->isSpecial() && workspace->name() == m_activeSpecialWorkspaceName));
    if (workspace->isActive() && workspace->isUrgent()) {
      workspace->setUrgent(false);
    }
    workspace->setVisible(std::ranges::find(visibleWorkspaces, workspace->id()) !=
                          visibleWorkspaces.end());
    std::string &workspaceIcon = m_iconsMap[""];
    if (m_withIcon) {
      workspaceIcon = workspace->selectIcon(m_iconsMap);
    }
    auto updatedWorkspace = std::ranges::find_if(updatedWorkspaces, [&workspace](const auto &w) {
      auto wNameRaw = w["name"].asString();
      auto wName = wNameRaw.starts_with("special:") ? wNameRaw.substr(8) : wNameRaw;
      return wName == workspace->name();
    });
    if (updatedWorkspace != updatedWorkspaces.end()) {
      workspace->setOutput((*updatedWorkspace)["monitor"].asString());
    }
    workspace->update(workspaceIcon);
  }
}

int Workspaces::windowRewritePriorityFunction(std::string const &window_rule) {
  // Rules that match against title are prioritized
  // Rules that don't specify if they're matching against either title or class are deprioritized
  bool const hasTitle = window_rule.find("title") != std::string::npos;
  bool const hasClass = window_rule.find("class") != std::string::npos;

  if (hasTitle && hasClass) {
    m_anyWindowRewriteRuleUsesTitle = true;
    return 3;
  }
  if (hasTitle) {
    m_anyWindowRewriteRuleUsesTitle = true;
    return 2;
  }
  if (hasClass) {
    return 1;
  }
  return 0;
}

template <typename... Args>
std::string Workspaces::makePayload(Args const &...args) {
  std::ostringstream result;
  bool first = true;
  ((result << (first ? "" : ",") << args, first = false), ...);
  return result.str();
}

std::pair<std::string, std::string> Workspaces::splitDoublePayload(std::string const &payload) {
  const std::string part1 = payload.substr(0, payload.find(','));
  const std::string part2 = payload.substr(part1.size() + 1);
  return {part1, part2};
}

std::tuple<std::string, std::string, std::string> Workspaces::splitTriplePayload(
    std::string const &payload) {
  const size_t firstComma = payload.find(',');
  const size_t secondComma = payload.find(',', firstComma + 1);

  const std::string part1 = payload.substr(0, firstComma);
  const std::string part2 = payload.substr(firstComma + 1, secondComma - (firstComma + 1));
  const std::string part3 = payload.substr(secondComma + 1);

  return {part1, part2, part3};
}

std::optional<int> Workspaces::parseWorkspaceId(std::string const &workspaceIdStr) {
  try {
    return workspaceIdStr == "special" ? -99 : std::stoi(workspaceIdStr);
  } catch (std::exception const &e) {
    spdlog::error("Failed to parse workspace ID: {}", e.what());
    return std::nullopt;
  }
}

}  // namespace waybar::modules::hyprland<|MERGE_RESOLUTION|>--- conflicted
+++ resolved
@@ -576,13 +576,8 @@
     Json::Value clientsData = m_ipc.getSocket1JsonReply("clients");
     std::string jsonWindowAddress = fmt::format("0x{}", payload);
 
-<<<<<<< HEAD
-    auto client = std::ranges::find_if(clientsData, [&jsonWindowAddress](auto &c) {
-      return c["address"].asString() == jsonWindowAddress;
-=======
     auto client = std::ranges::find_if(clientsData, [jsonWindowAddress](auto &client) {
       return client["address"].asString() == jsonWindowAddress;
->>>>>>> 0332d2eb
     });
 
     if (client != clientsData.end() && !client->empty()) {
