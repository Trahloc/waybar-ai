#include "modules/clock.hpp"
#include <iomanip>

#include <spdlog/spdlog.h>
#if FMT_VERSION < 60000
#include <fmt/time.h>
#else
#include <fmt/chrono.h>
#endif

#include <ctime>
#include <sstream>
#include <type_traits>

#include "util/ustring_clen.hpp"
#include "util/waybar_time.hpp"
#ifdef HAVE_LANGINFO_1STDAY
#include <langinfo.h>
#include <locale.h>
#endif

using waybar::waybar_time;

waybar::modules::Clock::Clock(const std::string& id, const Json::Value& config)
    : ALabel(config, "clock", id, "{:%H:%M}", 60, false, false, true),
      current_time_zone_idx_(0),
      is_calendar_in_tooltip_(false),
      is_timezoned_list_in_tooltip_(false) {
  if (config_["timezones"].isArray() && !config_["timezones"].empty()) {
    for (const auto& zone_name : config_["timezones"]) {
      if (!zone_name.isString() || zone_name.asString().empty()) {
        time_zones_.push_back(nullptr);
        continue;
      }
      time_zones_.push_back(date::locate_zone(zone_name.asString()));
    }
  } else if (config_["timezone"].isString() && !config_["timezone"].asString().empty()) {
    time_zones_.push_back(date::locate_zone(config_["timezone"].asString()));
  }

  // If all timezones are parsed and no one is good, add nullptr to the timezones vector, to mark
  // that local time should be shown.
  if (!time_zones_.size()) {
    time_zones_.push_back(nullptr);
  }

  if (!is_timezone_fixed()) {
    spdlog::warn(
        "As using a timezone, some format args may be missing as the date library haven't got a "
        "release since 2018.");
  }

  // Check if a particular placeholder is present in the tooltip format, to know what to calculate
  // on update.
  if (config_["tooltip-format"].isString()) {
    std::string trimmed_format = config_["tooltip-format"].asString();
    trimmed_format.erase(std::remove_if(trimmed_format.begin(), trimmed_format.end(),
                                        [](unsigned char x) { return std::isspace(x); }),
                         trimmed_format.end());
    if (trimmed_format.find("{" + kCalendarPlaceholder + "}") != std::string::npos) {
      is_calendar_in_tooltip_ = true;
    }
    if (trimmed_format.find("{" + KTimezonedTimeListPlaceholder + "}") != std::string::npos) {
      is_timezoned_list_in_tooltip_ = true;
    }
  }

  if (config_["locale"].isString()) {
    locale_ = std::locale(config_["locale"].asString());
  } else {
    locale_ = std::locale("");
  }

  thread_ = [this] {
    dp.emit();
    auto now = std::chrono::system_clock::now();
    auto timeout = std::chrono::floor<std::chrono::seconds>(now + interval_);
    auto diff = std::chrono::seconds(timeout.time_since_epoch().count() % interval_.count());
    thread_.sleep_until(timeout - diff);
  };
}

const date::time_zone* waybar::modules::Clock::current_timezone() {
  return time_zones_[current_time_zone_idx_] ? time_zones_[current_time_zone_idx_]
                                             : date::current_zone();
}

bool waybar::modules::Clock::is_timezone_fixed() {
  return time_zones_[current_time_zone_idx_] != nullptr;
}

auto waybar::modules::Clock::update() -> void {
  auto time_zone = current_timezone();
  auto now = std::chrono::system_clock::now();
  waybar_time wtime = {locale_,
                       date::make_zoned(time_zone, date::floor<std::chrono::seconds>(now))};
  std::string text = "";
  if (!is_timezone_fixed()) {
    // As date dep is not fully compatible, prefer fmt
    tzset();
    auto localtime = fmt::localtime(std::chrono::system_clock::to_time_t(now));
    text = fmt::format(locale_, format_, localtime);
  } else {
    text = fmt::format(format_, wtime);
  }
  label_.set_markup(text);

  if (tooltipEnabled()) {
    if (config_["tooltip-format"].isString()) {
      std::string calendar_lines = "";
      std::string timezoned_time_lines = "";
      if (is_calendar_in_tooltip_) {
        calendar_lines = calendar_text(wtime);
      }
      if (is_timezoned_list_in_tooltip_) {
        timezoned_time_lines = timezones_text(&now);
      }
      auto tooltip_format = config_["tooltip-format"].asString();
      text =
          fmt::format(tooltip_format, wtime, fmt::arg(kCalendarPlaceholder.c_str(), calendar_lines),
                      fmt::arg(KTimezonedTimeListPlaceholder.c_str(), timezoned_time_lines));
      label_.set_tooltip_markup(text);
    }
  }

  // Call parent update
  ALabel::update();
}

bool waybar::modules::Clock::handleScroll(GdkEventScroll* e) {
  // defer to user commands if set
  if (config_["on-scroll-up"].isString() || config_["on-scroll-down"].isString()) {
    return AModule::handleScroll(e);
  }

  auto dir = AModule::getScrollDir(e);
  if (dir != SCROLL_DIR::UP && dir != SCROLL_DIR::DOWN) {
    return true;
  }
  if (time_zones_.size() == 1) {
    return true;
  }

  auto nr_zones = time_zones_.size();
  if (dir == SCROLL_DIR::UP) {
    size_t new_idx = current_time_zone_idx_ + 1;
    current_time_zone_idx_ = new_idx == nr_zones ? 0 : new_idx;
  } else {
    current_time_zone_idx_ =
        current_time_zone_idx_ == 0 ? nr_zones - 1 : current_time_zone_idx_ - 1;
  }

  update();
  return true;
}

auto waybar::modules::Clock::calendar_text(const waybar_time& wtime) -> std::string {
  const auto daypoint = date::floor<date::days>(wtime.ztime.get_local_time());
  const auto ymd = date::year_month_day(daypoint);
  if (cached_calendar_ymd_ == ymd) {
    return cached_calendar_text_;
  }

  const date::year_month ym(ymd.year(), ymd.month());
  const auto curr_day = ymd.day();

  std::stringstream os;
<<<<<<< HEAD
  const auto        first_dow = first_day_of_week();
  int ws{0};    // weeks-pos: side(1 - left, 2 - right)
  int wn{0};    // weeknumber
  if (config_["calendar-weeks-pos"].isString()) {
    wn = (date::sys_days{date::year_month_day{ym / 1}} - date::sys_days{date::year_month_day{ymd.year() / 1 / 1}}).count() / 7 + 1;
    if (config_["calendar-weeks-pos"].asString() == "left") {
      ws = 1;
      // Add paddings before the header
      os << std::string(4, ' ');
    } else if (config_["calendar-weeks-pos"].asString() == "right") {
      ws = 2;
    }
  }
=======
  const auto first_dow = first_day_of_week();
>>>>>>> a1129c4c
  weekdays_header(first_dow, os);
  /* Print weeknumber on the left for the first row*/
  if (ws == 1) {
    print_iso_weeknum(os, wn);
    os << ' ';
    ++wn;
  }
  // First week prefixed with spaces if needed.
  auto wd = date::weekday(ym / 1);
  auto empty_days = (wd - first_dow).count();
  if (empty_days > 0) {
    os << std::string(empty_days * 3 - 1, ' ');
  }
  auto last_day = (ym / date::literals::last).day();
  for (auto d = date::day(1); d <= last_day; ++d, ++wd) {
    if (wd != first_dow) {
      os << ' ';
    } else if (unsigned(d) != 1) {
      if (ws == 2) {
        os << ' ';
        print_iso_weeknum(os, wn);
        ++wn;
      }

      os << '\n';

      if (ws == 1) {
        print_iso_weeknum(os, wn);
        os << ' ';
        ++wn;
      }
    }
    if (d == curr_day) {
      if (config_["today-format"].isString()) {
        auto today_format = config_["today-format"].asString();
        os << fmt::format(today_format, date::format("%e", d));
      } else {
        os << "<b><u>" << date::format("%e", d) << "</u></b>";
      }
    } else if (config_["format-calendar"].isString()) {
      os << fmt::format(config_["format-calendar"].asString(), date::format("%e", d));
    } else os << date::format("%e", d);
    /*Print weeks on the right when the endings with spaces*/
    if (ws == 2 && d == last_day && wd.c_encoding() < 6) {
      empty_days = 6 - wd.c_encoding();
      os << std::string(empty_days * 3 + 1, ' ');
      print_iso_weeknum(os, wn);
    }
  }

  auto result = os.str();
  cached_calendar_ymd_ = ymd;
  cached_calendar_text_ = result;
  return result;
}

auto waybar::modules::Clock::weekdays_header(const date::weekday& first_dow, std::ostream& os)
    -> void {
  std::stringstream res;
  auto wd = first_dow;
  do {
    if (wd != first_dow) res << ' ';
    Glib::ustring wd_ustring(date::format(locale_, "%a", wd));
    auto clen = ustring_clen(wd_ustring);
    auto wd_len = wd_ustring.length();
    while (clen > 2) {
      wd_ustring = wd_ustring.substr(0, wd_len - 1);
      wd_len--;
      clen = ustring_clen(wd_ustring);
    }
    const std::string pad(2 - clen, ' ');
    res << pad << wd_ustring;
  } while (++wd != first_dow);
  res << "\n";

  if (config_["format-calendar-weekdays"].isString()) {
    os << fmt::format(config_["format-calendar-weekdays"].asString(), res.str());
  } else os << res.str();
}

auto waybar::modules::Clock::timezones_text(std::chrono::system_clock::time_point* now)
    -> std::string {
  if (time_zones_.size() == 1) {
    return "";
  }
  std::stringstream os;
  waybar_time wtime;
  for (size_t time_zone_idx = 0; time_zone_idx < time_zones_.size(); ++time_zone_idx) {
    if (static_cast<int>(time_zone_idx) == current_time_zone_idx_) {
      continue;
    }
    const date::time_zone* timezone = time_zones_[time_zone_idx];
    if (!timezone) {
      timezone = date::current_zone();
    }
    wtime = {locale_, date::make_zoned(timezone, date::floor<std::chrono::seconds>(*now))};
    os << fmt::format(format_, wtime) << "\n";
  }
  return os.str();
}

auto waybar::modules::Clock::print_iso_weeknum(std::ostream& os,
                                               int weeknum) -> void {
  std::stringstream res;
  res << 'W' << std::setfill('0') << std::setw(2) << weeknum;

  if (config_["format-calendar-weeks"].isString()) {
    os << fmt::format(config_["format-calendar-weeks"].asString(), res.str());
  } else os << res.str();
}

#ifdef HAVE_LANGINFO_1STDAY
template <auto fn>
using deleter_from_fn = std::integral_constant<decltype(fn), fn>;

template <typename T, auto fn>
using deleting_unique_ptr = std::unique_ptr<T, deleter_from_fn<fn>>;
#endif

// Computations done similarly to Linux cal utility.
auto waybar::modules::Clock::first_day_of_week() -> date::weekday {
#ifdef HAVE_LANGINFO_1STDAY
  deleting_unique_ptr<std::remove_pointer<locale_t>::type, freelocale> posix_locale{
      newlocale(LC_ALL, locale_.name().c_str(), nullptr)};
  if (posix_locale) {
    const int i = (std::intptr_t)nl_langinfo_l(_NL_TIME_WEEK_1STDAY, posix_locale.get());
    auto ymd = date::year(i / 10000) / (i / 100 % 100) / (i % 100);
    auto wd = date::weekday(ymd);
    uint8_t j = *nl_langinfo_l(_NL_TIME_FIRST_WEEKDAY, posix_locale.get());
    return wd + date::days(j - 1);
  }
#endif
  return date::Sunday;
}<|MERGE_RESOLUTION|>--- conflicted
+++ resolved
@@ -165,12 +165,12 @@
   const auto curr_day = ymd.day();
 
   std::stringstream os;
-<<<<<<< HEAD
-  const auto        first_dow = first_day_of_week();
+
+  const auto first_dow = first_day_of_week();
   int ws{0};    // weeks-pos: side(1 - left, 2 - right)
   int wn{0};    // weeknumber
   if (config_["calendar-weeks-pos"].isString()) {
-    wn = (date::sys_days{date::year_month_day{ym / 1}} - date::sys_days{date::year_month_day{ymd.year() / 1 / 1}}).count() / 7 + 1;
+    wn = (date::sys_days{date::year_month_day{ym/1}} - date::sys_days{date::year_month_day{ymd.year()/1/1}}).count()/7+1;
     if (config_["calendar-weeks-pos"].asString() == "left") {
       ws = 1;
       // Add paddings before the header
@@ -179,9 +179,7 @@
       ws = 2;
     }
   }
-=======
-  const auto first_dow = first_day_of_week();
->>>>>>> a1129c4c
+  
   weekdays_header(first_dow, os);
   /* Print weeknumber on the left for the first row*/
   if (ws == 1) {
