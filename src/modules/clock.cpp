#include "modules/clock.hpp"

#include <spdlog/spdlog.h>
#if FMT_VERSION < 60000
#include <fmt/time.h>
#else
#include <fmt/chrono.h>
#endif

#include <ctime>
#include <sstream>
#include <type_traits>

#include "util/ustring_clen.hpp"
#include "util/waybar_time.hpp"
#ifdef HAVE_LANGINFO_1STDAY
#include <langinfo.h>
#include <locale.h>
#endif

using waybar::waybar_time;

waybar::modules::Clock::Clock(const std::string& id, const Json::Value& config)
    : ALabel(config, "clock", id, "{:%H:%M}", 60, false, false, true),
      current_time_zone_idx_(0),
      is_calendar_in_tooltip_(false),
      is_timezoned_list_in_tooltip_(false)
{
  if (config_["timezones"].isArray() && !config_["timezones"].empty()) {
    for (const auto& zone_name: config_["timezones"]) {
      if (!zone_name.isString() || zone_name.asString().empty()) {
        time_zones_.push_back(nullptr);
        continue;
      }
      time_zones_.push_back(
        date::locate_zone(
          zone_name.asString()
        )
      );
    }
  } else if (config_["timezone"].isString() && !config_["timezone"].asString().empty()) {
    time_zones_.push_back(
        date::locate_zone(
          config_["timezone"].asString()
        )
      );
  }

  // If all timezones are parsed and no one is good, add nullptr to the timezones vector, to mark that local time should be shown.
  if (!time_zones_.size()) {
    time_zones_.push_back(nullptr);
  }

  if (!is_timezone_fixed()) {
    spdlog::warn("As using a timezone, some format args may be missing as the date library haven't got a release since 2018.");
  }

  // Check if a particular placeholder is present in the tooltip format, to know what to calculate on update.
  if (config_["tooltip-format"].isString()) {
    std::string trimmed_format = config_["tooltip-format"].asString();
    trimmed_format.erase(std::remove_if(trimmed_format.begin(),
                              trimmed_format.end(),
                              [](unsigned char x){return std::isspace(x);}),
               trimmed_format.end());
    if (trimmed_format.find("{" + kCalendarPlaceholder + "}") != std::string::npos) {
      is_calendar_in_tooltip_ = true;
    }
    if (trimmed_format.find("{" + KTimezonedTimeListPlaceholder + "}") != std::string::npos) {
      is_timezoned_list_in_tooltip_ = true;
    }
  }

  if (config_["locale"].isString()) {
    locale_ = std::locale(config_["locale"].asString());
  } else {
    locale_ = std::locale("");
  }

  thread_ = [this] {
    dp.emit();
    auto now = std::chrono::system_clock::now();
    auto timeout = std::chrono::floor<std::chrono::seconds>(now + interval_);
    auto diff = std::chrono::seconds(timeout.time_since_epoch().count() % interval_.count());
    thread_.sleep_until(timeout - diff);
  };
}

const date::time_zone* waybar::modules::Clock::current_timezone() {
  return time_zones_[current_time_zone_idx_] ? time_zones_[current_time_zone_idx_] : date::current_zone();
}

bool waybar::modules::Clock::is_timezone_fixed() {
  return time_zones_[current_time_zone_idx_] != nullptr;
}

auto waybar::modules::Clock::update() -> void {
  auto time_zone = current_timezone();
  auto now = std::chrono::system_clock::now();
  waybar_time wtime = {locale_,
                       date::make_zoned(time_zone, date::floor<std::chrono::seconds>(now))};
  std::string text = "";
  if (!is_timezone_fixed()) {
    // As date dep is not fully compatible, prefer fmt
    tzset();
    auto localtime = fmt::localtime(std::chrono::system_clock::to_time_t(now));
    text = fmt::format(locale_, format_, localtime);
  } else {
    text = fmt::format(format_, wtime);
  }
  label_.set_markup(text);

  if (tooltipEnabled()) {
    if (config_["tooltip-format"].isString()) {
      std::string calendar_lines = "";
      std::string timezoned_time_lines = "";
      if (is_calendar_in_tooltip_) {
        calendar_lines = calendar_text(wtime);
      }
      if (is_timezoned_list_in_tooltip_) {
        timezoned_time_lines = timezones_text(&now);
      }
      auto tooltip_format = config_["tooltip-format"].asString();
<<<<<<< HEAD
      text = fmt::format(tooltip_format, wtime, fmt::arg(kCalendarPlaceholder.c_str(), calendar_lines), fmt::arg(KTimezonedTimeListPlaceholder.c_str(), timezoned_time_lines));
=======
      text = fmt::format(tooltip_format, wtime, fmt::arg(kCalendarPlaceholder.c_str(), calendar_lines));
      label_.set_tooltip_markup(text);
>>>>>>> 903fc2b6
    }
  }

  // Call parent update
  ALabel::update();
}

bool waybar::modules::Clock::handleScroll(GdkEventScroll *e) {
  // defer to user commands if set
  if (config_["on-scroll-up"].isString() || config_["on-scroll-down"].isString()) {
    return AModule::handleScroll(e);
  }

  auto dir = AModule::getScrollDir(e);
  if (dir != SCROLL_DIR::UP && dir != SCROLL_DIR::DOWN) {
    return true;
  }
  if (time_zones_.size() == 1) {
    return true;
  }

  auto nr_zones = time_zones_.size();
  if (dir == SCROLL_DIR::UP) {
    size_t new_idx = current_time_zone_idx_ + 1;
    current_time_zone_idx_ = new_idx == nr_zones ? 0 : new_idx;
  } else {
    current_time_zone_idx_ = current_time_zone_idx_ == 0 ? nr_zones - 1 : current_time_zone_idx_ - 1;
  }

  update();
  return true;
}

auto waybar::modules::Clock::calendar_text(const waybar_time& wtime) -> std::string {
  const auto daypoint = date::floor<date::days>(wtime.ztime.get_local_time());
  const auto ymd = date::year_month_day(daypoint);
  if (cached_calendar_ymd_ == ymd) {
    return cached_calendar_text_;
  }

  const date::year_month ym(ymd.year(), ymd.month());
  const auto             curr_day = ymd.day();

  std::stringstream os;
  const auto        first_dow = first_day_of_week();
  weekdays_header(first_dow, os);

  // First week prefixed with spaces if needed.
  auto wd = date::weekday(ym / 1);
  auto empty_days = (wd - first_dow).count();
  if (empty_days > 0) {
    os << std::string(empty_days * 3 - 1, ' ');
  }
  auto last_day = (ym / date::literals::last).day();
  for (auto d = date::day(1); d <= last_day; ++d, ++wd) {
    if (wd != first_dow) {
      os << ' ';
    } else if (unsigned(d) != 1) {
      os << '\n';
    }
    if (d == curr_day) {
      if (config_["today-format"].isString()) {
        auto today_format = config_["today-format"].asString();
        os << fmt::format(today_format, date::format("%e", d));
      } else {
        os << "<b><u>" << date::format("%e", d) << "</u></b>";
      }
    } else {
      os << date::format("%e", d);
    }
  }

  auto result = os.str();
  cached_calendar_ymd_ = ymd;
  cached_calendar_text_ = result;
  return result;
}

auto waybar::modules::Clock::weekdays_header(const date::weekday& first_dow, std::ostream& os)
    -> void {
  auto wd = first_dow;
  do {
    if (wd != first_dow) os << ' ';
    Glib::ustring wd_ustring(date::format(locale_, "%a", wd));
    auto clen = ustring_clen(wd_ustring);
    auto wd_len = wd_ustring.length();
    while (clen > 2) {
      wd_ustring = wd_ustring.substr(0, wd_len-1);
      wd_len--;
      clen = ustring_clen(wd_ustring);
    }
    const std::string pad(2 - clen, ' ');
    os << pad << wd_ustring;
  } while (++wd != first_dow);
  os << "\n";
}

auto waybar::modules::Clock::timezones_text(std::chrono::_V2::system_clock::time_point *now) -> std::string {
  if (time_zones_.size() == 1) {
    return "";
  }
  std::stringstream os;
  waybar_time wtime;
  for (size_t time_zone_idx = 0; time_zone_idx < time_zones_.size(); ++time_zone_idx) {
    if (static_cast<int>(time_zone_idx) == current_time_zone_idx_) {
      continue;
    }
    const date::time_zone* timezone = time_zones_[time_zone_idx];
    if (!timezone) {
      timezone = date::current_zone();
    }
    wtime = {locale_, date::make_zoned(timezone, date::floor<std::chrono::seconds>(*now))};
    os << fmt::format(format_, wtime) << "\n";
  }
  return os.str();
}

#ifdef HAVE_LANGINFO_1STDAY
template <auto fn>
using deleter_from_fn = std::integral_constant<decltype(fn), fn>;

template <typename T, auto fn>
using deleting_unique_ptr = std::unique_ptr<T, deleter_from_fn<fn>>;
#endif

// Computations done similarly to Linux cal utility.
auto waybar::modules::Clock::first_day_of_week() -> date::weekday {
#ifdef HAVE_LANGINFO_1STDAY
  deleting_unique_ptr<std::remove_pointer<locale_t>::type, freelocale> posix_locale{
      newlocale(LC_ALL, locale_.name().c_str(), nullptr)};
  if (posix_locale) {
    const int i = (std::intptr_t)nl_langinfo_l(_NL_TIME_WEEK_1STDAY, posix_locale.get());
    auto      ymd = date::year(i / 10000) / (i / 100 % 100) / (i % 100);
    auto      wd = date::weekday(ymd);
    uint8_t   j = *nl_langinfo_l(_NL_TIME_FIRST_WEEKDAY, posix_locale.get());
    return wd + date::days(j - 1);
  }
#endif
  return date::Sunday;
}<|MERGE_RESOLUTION|>--- conflicted
+++ resolved
@@ -120,12 +120,8 @@
         timezoned_time_lines = timezones_text(&now);
       }
       auto tooltip_format = config_["tooltip-format"].asString();
-<<<<<<< HEAD
       text = fmt::format(tooltip_format, wtime, fmt::arg(kCalendarPlaceholder.c_str(), calendar_lines), fmt::arg(KTimezonedTimeListPlaceholder.c_str(), timezoned_time_lines));
-=======
-      text = fmt::format(tooltip_format, wtime, fmt::arg(kCalendarPlaceholder.c_str(), calendar_lines));
       label_.set_tooltip_markup(text);
->>>>>>> 903fc2b6
     }
   }
 
