#include "modules/clock.hpp"

#include <spdlog/spdlog.h>
#if FMT_VERSION < 60000
#include <fmt/time.h>
#else
#include <fmt/chrono.h>
#endif

#include <ctime>
#include <sstream>
#include <type_traits>

#include "util/ustring_clen.hpp"
#include "util/waybar_time.hpp"
#ifdef HAVE_LANGINFO_1STDAY
#include <langinfo.h>
#include <locale.h>
#endif

using waybar::waybar_time;

waybar::modules::Clock::Clock(const std::string& id, const Json::Value& config)
    : ALabel(config, "clock", id, "{:%H:%M}", 60, false, false, true),
      current_time_zone_idx_(0),
      is_calendar_in_tooltip_(false)
{
  if (config_["timezones"].isArray() && !config_["timezones"].empty()) {
    for (const auto& zone_name: config_["timezones"]) {
      if (!zone_name.isString() || zone_name.asString().empty()) {
        time_zones_.push_back(nullptr);
        continue;
      }
      time_zones_.push_back(
        date::locate_zone(
          zone_name.asString()
        )
      );
    }
  } else if (config_["timezone"].isString() && !config_["timezone"].asString().empty()) {
    time_zones_.push_back(
        date::locate_zone(
          config_["timezone"].asString()
        )
      );
  }

  // If all timezones are parsed and no one is good, add nullptr to the timezones vector, to mark that local time should be shown.
  if (!time_zones_.size()) {
    time_zones_.push_back(nullptr);
  }

  if (!is_timezone_fixed()) {
    spdlog::warn("As using a timezone, some format args may be missing as the date library haven't got a release since 2018.");
  }

  // Check if a particular placeholder is present in the tooltip format, to know what to calculate on update.
  if (config_["tooltip-format"].isString()) {
    std::string trimmed_format = config_["tooltip-format"].asString();
    trimmed_format.erase(std::remove_if(trimmed_format.begin(),
                              trimmed_format.end(),
                              [](unsigned char x){return std::isspace(x);}),
               trimmed_format.end());
    if (trimmed_format.find("{" + kCalendarPlaceholder + "}") != std::string::npos) {
      is_calendar_in_tooltip_ = true;
    }
  }

  if (config_["locale"].isString()) {
    locale_ = std::locale(config_["locale"].asString());
  } else {
    locale_ = std::locale("");
  }

  thread_ = [this] {
    dp.emit();
    auto now = std::chrono::system_clock::now();
    auto timeout = std::chrono::floor<std::chrono::seconds>(now + interval_);
    auto diff = std::chrono::seconds(timeout.time_since_epoch().count() % interval_.count());
    thread_.sleep_until(timeout - diff);
  };
}

const date::time_zone* waybar::modules::Clock::current_timezone() {
  return time_zones_[current_time_zone_idx_] ? time_zones_[current_time_zone_idx_] : date::current_zone();
}

bool waybar::modules::Clock::is_timezone_fixed() {
  return time_zones_[current_time_zone_idx_] != nullptr;
}

auto waybar::modules::Clock::update() -> void {
  auto time_zone = current_timezone();
  auto now = std::chrono::system_clock::now();
  waybar_time wtime = {locale_,
                       date::make_zoned(time_zone, date::floor<std::chrono::seconds>(now))};
  std::string text = "";
  if (!is_timezone_fixed()) {
    // As date dep is not fully compatible, prefer fmt
    tzset();
    auto localtime = fmt::localtime(std::chrono::system_clock::to_time_t(now));
    text = fmt::format(locale_, format_, localtime);
  } else {
    text = fmt::format(format_, wtime);
  }
  label_.set_markup(text);

  if (tooltipEnabled()) {
    if (config_["tooltip-format"].isString()) {
      std::string calendar_lines = "";
      if (is_calendar_in_tooltip_) {
        calendar_lines = calendar_text(wtime);
      }
      auto tooltip_format = config_["tooltip-format"].asString();
      text = fmt::format(tooltip_format, wtime, fmt::arg(kCalendarPlaceholder.c_str(), calendar_lines));
    }
  }

  label_.set_tooltip_markup(text);
  // Call parent update
  ALabel::update();
}

bool waybar::modules::Clock::handleScroll(GdkEventScroll *e) {
  // defer to user commands if set
  if (config_["on-scroll-up"].isString() || config_["on-scroll-down"].isString()) {
    return AModule::handleScroll(e);
  }

  auto dir = AModule::getScrollDir(e);
  if (dir != SCROLL_DIR::UP && dir != SCROLL_DIR::DOWN) {
    return true;
  }
  if (time_zones_.size() == 1) {
    return true;
  }

  auto nr_zones = time_zones_.size();
  if (dir == SCROLL_DIR::UP) {
    size_t new_idx = current_time_zone_idx_ + 1;
    current_time_zone_idx_ = new_idx == nr_zones ? 0 : new_idx;
  } else {
    current_time_zone_idx_ = current_time_zone_idx_ == 0 ? nr_zones - 1 : current_time_zone_idx_ - 1;
  }

  update();
  return true;
}

auto waybar::modules::Clock::calendar_text(const waybar_time& wtime) -> std::string {
  const auto daypoint = date::floor<date::days>(wtime.ztime.get_local_time());
  const auto ymd = date::year_month_day(daypoint);
  if (cached_calendar_ymd_ == ymd) {
    return cached_calendar_text_;
  }

  const date::year_month ym(ymd.year(), ymd.month());
  const auto             curr_day = ymd.day();

  std::stringstream os;
  const auto        first_dow = first_day_of_week();
  weekdays_header(first_dow, os);

  // First week prefixed with spaces if needed.
  auto wd = date::weekday(ym / 1);
  auto empty_days = (wd - first_dow).count();
  if (empty_days > 0) {
    os << std::string(empty_days * 3 - 1, ' ');
  }
  auto last_day = (ym / date::literals::last).day();
  for (auto d = date::day(1); d <= last_day; ++d, ++wd) {
    if (wd != first_dow) {
      os << ' ';
    } else if (unsigned(d) != 1) {
      os << '\n';
    }
    if (d == curr_day) {
      if (config_["today-format"].isString()) {
        auto today_format = config_["today-format"].asString();
        os << fmt::format(today_format, date::format("%e", d));
      } else {
        os << "<b><u>" << date::format("%e", d) << "</u></b>";
      }
    } else {
      os << date::format("%e", d);
    }
  }

  auto result = os.str();
  cached_calendar_ymd_ = ymd;
  cached_calendar_text_ = result;
  return result;
}

auto waybar::modules::Clock::weekdays_header(const date::weekday& first_dow, std::ostream& os)
    -> void {
  auto wd = first_dow;
  do {
    if (wd != first_dow) os << ' ';
    Glib::ustring wd_ustring(date::format(locale_, "%a", wd));
    auto clen = ustring_clen(wd_ustring);
    auto wd_len = wd_ustring.length();
    while (clen > 2) {
      wd_ustring = wd_ustring.substr(0, wd_len-1);
      wd_len--;
      clen = ustring_clen(wd_ustring);
    }
    const std::string pad(2 - clen, ' ');
    os << pad << wd_ustring;
  } while (++wd != first_dow);
  os << "\n";
}

#ifdef HAVE_LANGINFO_1STDAY
template <auto fn>
using deleter_from_fn = std::integral_constant<decltype(fn), fn>;

template <typename T, auto fn>
using deleting_unique_ptr = std::unique_ptr<T, deleter_from_fn<fn>>;
#endif

// Computations done similarly to Linux cal utility.
auto waybar::modules::Clock::first_day_of_week() -> date::weekday {
#ifdef HAVE_LANGINFO_1STDAY
  deleting_unique_ptr<std::remove_pointer<locale_t>::type, freelocale> posix_locale{
      newlocale(LC_ALL, locale_.name().c_str(), nullptr)};
  if (posix_locale) {
    const int i = (std::intptr_t)nl_langinfo_l(_NL_TIME_WEEK_1STDAY, posix_locale.get());
    auto      ymd = date::year(i / 10000) / (i / 100 % 100) / (i % 100);
    auto      wd = date::weekday(ymd);
    uint8_t   j = *nl_langinfo_l(_NL_TIME_FIRST_WEEKDAY, posix_locale.get());
    return wd + date::days(j - 1);
  }
#endif
  return date::Sunday;
<<<<<<< HEAD
}

template <>
struct fmt::formatter<waybar_time> : fmt::formatter<std::tm> {
  template <typename FormatContext>
  auto format(const waybar_time& t, FormatContext& ctx) {
#if FMT_VERSION >= 80000
  auto& tm_format = specs;
#endif
    return format_to(ctx.out(), "{}", date::format(t.locale, fmt::to_string(tm_format), t.ztime));
  }
};
=======
}
>>>>>>> 53fc750f
<|MERGE_RESOLUTION|>--- conflicted
+++ resolved
@@ -233,19 +233,4 @@
   }
 #endif
   return date::Sunday;
-<<<<<<< HEAD
-}
-
-template <>
-struct fmt::formatter<waybar_time> : fmt::formatter<std::tm> {
-  template <typename FormatContext>
-  auto format(const waybar_time& t, FormatContext& ctx) {
-#if FMT_VERSION >= 80000
-  auto& tm_format = specs;
-#endif
-    return format_to(ctx.out(), "{}", date::format(t.locale, fmt::to_string(tm_format), t.ztime));
-  }
-};
-=======
-}
->>>>>>> 53fc750f
+}