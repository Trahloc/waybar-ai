--- conflicted
+++ resolved
@@ -722,13 +722,7 @@
 
 bool Taskbar::all_outputs() const
 {
-<<<<<<< HEAD
-    return config_["all_outputs"].isBool() && config_["all_outputs"].asBool();
-=======
-    static bool result = config_["all-outputs"].isBool() ? config_["all-outputs"].asBool() : false;
-
-    return result;
->>>>>>> 6dc18924
+    return config_["all-outputs"].isBool() && config_["all-outputs"].asBool();
 }
 
 std::vector<Glib::RefPtr<Gtk::IconTheme>> Taskbar::icon_themes() const
