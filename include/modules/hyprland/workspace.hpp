--- conflicted
+++ resolved
@@ -54,27 +54,16 @@
   void setWindows(uint value) { m_windows = value; };
   void setName(std::string const& value) { m_name = value; };
   void setOutput(std::string const& value) { m_output = value; };
-<<<<<<< HEAD
   bool containsWindow(WindowAddress const& addr) const {
     return std::ranges::any_of(m_windowMap,
                                [&addr](const auto& window) { return window.address == addr; });
   };
-  void insertWindow(WindowCreationPayload create_window_paylod);
-=======
-  bool containsWindow(WindowAddress const& addr) const { return m_windowMap.contains(addr); }
   void insertWindow(WindowCreationPayload create_window_payload);
-  std::string removeWindow(WindowAddress const& addr);
->>>>>>> cae5f9a5
   void initializeWindowMap(const Json::Value& clients_data);
   void setActiveWindow(WindowAddress const& addr);
 
-<<<<<<< HEAD
-  bool onWindowOpened(WindowCreationPayload const& create_window_paylod);
+  bool onWindowOpened(WindowCreationPayload const& create_window_payload);
   std::optional<WindowRepr> closeWindow(WindowAddress const& addr);
-=======
-  bool onWindowOpened(WindowCreationPayload const& create_window_payload);
-  std::optional<std::string> closeWindow(WindowAddress const& addr);
->>>>>>> cae5f9a5
 
   void update(const std::string& workspace_icon);
 
