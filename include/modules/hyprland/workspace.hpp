#pragma once

#include <gtkmm/button.h>
#include <gtkmm/label.h>
#include <json/value.h>

#include <cstddef>
#include <cstdint>
#include <map>
#include <memory>
#include <optional>
#include <regex>
#include <string>
#include <variant>
#include <vector>

#include "AModule.hpp"
#include "bar.hpp"
#include "modules/hyprland/backend.hpp"
#include "modules/hyprland/windowcreationpayload.hpp"
#include "util/enum.hpp"
#include "util/regex_collection.hpp"

using WindowAddress = std::string;

namespace waybar::modules::hyprland {

class Workspaces;
class Workspace {
 public:
  explicit Workspace(const Json::Value& workspace_data, Workspaces& workspace_manager,
                     const Json::Value& clients_data = Json::Value::nullRef);
  std::string& selectIcon(std::map<std::string, std::string>& icons_map);
  Gtk::Button& button() { return m_button; };

  int id() const { return m_id; };
  std::string name() const { return m_name; };
  std::string output() const { return m_output; };
  bool isActive() const { return m_isActive; };
  bool isSpecial() const { return m_isSpecial; };
  bool isPersistent() const { return m_isPersistentRule || m_isPersistentConfig; };
  bool isPersistentConfig() const { return m_isPersistentConfig; };
  bool isPersistentRule() const { return m_isPersistentRule; };
  bool isVisible() const { return m_isVisible; };
  bool isEmpty() const { return m_windows == 0; };
  bool isUrgent() const { return m_isUrgent; };

  bool handleClicked(GdkEventButton* bt) const;
  void setActive(bool value = true) { m_isActive = value; };
  void setPersistentRule(bool value = true) { m_isPersistentRule = value; };
  void setPersistentConfig(bool value = true) { m_isPersistentConfig = value; };
  void setUrgent(bool value = true) { m_isUrgent = value; };
  void setVisible(bool value = true) { m_isVisible = value; };
  void setWindows(uint value) { m_windows = value; };
  void setName(std::string const& value) { m_name = value; };
  void setOutput(std::string const& value) { m_output = value; };
  bool containsWindow(WindowAddress const& addr) const {
    return std::ranges::any_of(m_windowMap,
                               [&addr](const auto& window) { return window.address == addr; });
  };
  void insertWindow(WindowCreationPayload create_window_paylod);
  void initializeWindowMap(const Json::Value& clients_data);

  bool onWindowOpened(WindowCreationPayload const& create_window_paylod);
  std::optional<WindowRepr> closeWindow(WindowAddress const& addr);

  void update(const std::string& workspace_icon);

 private:
  Workspaces& m_workspaceManager;

  int m_id;
  std::string m_name;
  std::string m_output;
  uint m_windows;
  bool m_isActive = false;
  bool m_isSpecial = false;
  bool m_isPersistentRule = false;    // represents the persistent state in hyprland
  bool m_isPersistentConfig = false;  // represents the persistent state in the Waybar config
  bool m_isUrgent = false;
  bool m_isVisible = false;

  std::vector<WindowRepr> m_windowMap;

  Gtk::Button m_button;
  Gtk::Box m_content;
<<<<<<< HEAD
  Gtk::Label m_labelBefore;
  Gtk::Label m_labelAfter;

  void updateTaskbar(const std::string& workspace_icon);
  bool handleClick(const GdkEventButton* event_button, WindowAddress const& addr) const;
=======
  Gtk::Label m_label;
  IPC& m_ipc;
>>>>>>> 8490a1d9
};

}  // namespace waybar::modules::hyprland<|MERGE_RESOLUTION|>--- conflicted
+++ resolved
@@ -84,16 +84,12 @@
 
   Gtk::Button m_button;
   Gtk::Box m_content;
-<<<<<<< HEAD
   Gtk::Label m_labelBefore;
   Gtk::Label m_labelAfter;
 
   void updateTaskbar(const std::string& workspace_icon);
   bool handleClick(const GdkEventButton* event_button, WindowAddress const& addr) const;
-=======
-  Gtk::Label m_label;
   IPC& m_ipc;
->>>>>>> 8490a1d9
 };
 
 }  // namespace waybar::modules::hyprland